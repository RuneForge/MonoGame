--- conflicted
+++ resolved
@@ -114,11 +114,8 @@
     <Compile Include="Framework\QuaternionTest.cs" />
     <Compile Include="Framework\RectangleTest.cs" />
     <Compile Include="Framework\SpriteFontNonVisualTest.cs" />
-<<<<<<< HEAD
     <Compile Include="Framework\TitleContainerTest.cs" />
-=======
     <Compile Include="Framework\Texture2DNonVisualTest.cs" />
->>>>>>> e7799dd2
     <Compile Include="Framework\Vector2Test.cs" />
     <Compile Include="Framework\Vector3Test.cs" />
     <Compile Include="Framework\Vector4Test.cs" />
