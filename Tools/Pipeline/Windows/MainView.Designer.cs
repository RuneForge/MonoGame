--- conflicted
+++ resolved
@@ -39,6 +39,7 @@
             System.Windows.Forms.SplitContainer _splitTreeProps;
             System.Windows.Forms.SplitContainer _splitEditorOutput;
             System.ComponentModel.ComponentResourceManager resources = new System.ComponentModel.ComponentResourceManager(typeof(MainView));
+            this._treeView = new MonoGame.Tools.Pipeline.MultiSelectTreeview();
             this._propertyGrid = new System.Windows.Forms.PropertyGrid();
             this._outputWindow = new System.Windows.Forms.TextBox();
             this._mainMenu = new System.Windows.Forms.MenuStrip();
@@ -61,9 +62,7 @@
             this._deleteMenuItem = new System.Windows.Forms.ToolStripMenuItem();
             this._buildMenu = new System.Windows.Forms.ToolStripMenuItem();
             this._buildMenuItem = new System.Windows.Forms.ToolStripMenuItem();
-            this._buildLaunchDebuggerMenuItem = new System.Windows.Forms.ToolStripMenuItem();
             this._rebuildMenuItem = new System.Windows.Forms.ToolStripMenuItem();
-            this._rebuildLaunchDebuggerMenuItem = new System.Windows.Forms.ToolStripMenuItem();
             this._cleanMenuItem = new System.Windows.Forms.ToolStripMenuItem();
             this.toolStripSeparator5 = new System.Windows.Forms.ToolStripSeparator();
             this._debuggerMenuItem = new System.Windows.Forms.ToolStripMenuItem();
@@ -73,18 +72,11 @@
             this._viewHelpMenuItem = new System.Windows.Forms.ToolStripMenuItem();
             this._aboutMenuItem = new System.Windows.Forms.ToolStripMenuItem();
             this._treeContextMenu = new System.Windows.Forms.ContextMenuStrip(this.components);
+            this._treeNewItemMenuItem = new System.Windows.Forms.ToolStripMenuItem();
             this._treeAddItemMenuItem = new System.Windows.Forms.ToolStripMenuItem();
             this._treeDeleteMenuItem = new System.Windows.Forms.ToolStripMenuItem();
             this.toolStripSeparator4 = new System.Windows.Forms.ToolStripSeparator();
-<<<<<<< HEAD
-            this._itemRebuildMenuItem = new System.Windows.Forms.ToolStripMenuItem();
-            this._folderContextMenu = new System.Windows.Forms.ContextMenuStrip(this.components);
-            this._folderAddItemMenuItem = new System.Windows.Forms.ToolStripMenuItem();
-            this._folderNewItemMenuItem = new System.Windows.Forms.ToolStripMenuItem();
-=======
             this._treeRebuildMenuItem = new System.Windows.Forms.ToolStripMenuItem();
-            this._treeView = new MonoGame.Tools.Pipeline.MultiSelectTreeview();
->>>>>>> bca11860
             _toolStripSeparator3 = new System.Windows.Forms.ToolStripSeparator();
             _toolStripSeparator1 = new System.Windows.Forms.ToolStripSeparator();
             _toolStripSeparator2 = new System.Windows.Forms.ToolStripSeparator();
@@ -115,7 +107,7 @@
             // _toolStripSeparator2
             // 
             _toolStripSeparator2.Name = "_toolStripSeparator2";
-            _toolStripSeparator2.Size = new System.Drawing.Size(149, 6);
+            _toolStripSeparator2.Size = new System.Drawing.Size(143, 6);
             // 
             // _splitTreeProps
             // 
@@ -135,6 +127,16 @@
             _splitTreeProps.SplitterDistance = 210;
             _splitTreeProps.TabIndex = 1;
             _splitTreeProps.TabStop = false;
+            // 
+            // _treeView
+            // 
+            this._treeView.Dock = System.Windows.Forms.DockStyle.Fill;
+            this._treeView.Location = new System.Drawing.Point(0, 0);
+            this._treeView.Name = "_treeView";
+            this._treeView.Size = new System.Drawing.Size(249, 210);
+            this._treeView.TabIndex = 0;
+            this._treeView.AfterSelect += new System.Windows.Forms.TreeViewEventHandler(this.TreeViewAfterSelect);
+            this._treeView.MouseUp += new System.Windows.Forms.MouseEventHandler(this.TreeViewMouseUp);
             // 
             // _propertyGrid
             // 
@@ -214,7 +216,7 @@
             | System.Windows.Forms.Keys.N)));
             this._newMenuItem.Size = new System.Drawing.Size(182, 22);
             this._newMenuItem.Text = "New...";
-            this._newMenuItem.Click += new System.EventHandler(this.NewMenuItemClick);
+            this._newMenuItem.Click += new System.EventHandler(this.NewItemMenuItemClick);
             // 
             // _openMenuItem
             // 
@@ -304,7 +306,7 @@
             this._newItemMenuItem.Name = "_newItemMenuItem";
             this._newItemMenuItem.Size = new System.Drawing.Size(152, 22);
             this._newItemMenuItem.Text = "&New Item...";
-            this._newItemMenuItem.Click += new System.EventHandler(this.NewMenuItemClick);
+            this._newItemMenuItem.Click += new System.EventHandler(this.NewItemMenuItemClick);
             // 
             // _addItemMenuItem
             // 
@@ -348,26 +350,12 @@
             this._buildMenuItem.Text = "&Build";
             this._buildMenuItem.Click += new System.EventHandler(this.BuildMenuItemClick);
             // 
-            // _buildLaunchDebuggerMenuItem
-            // 
-            this._buildLaunchDebuggerMenuItem.Name = "_buildLaunchDebuggerMenuItem";
-            this._buildLaunchDebuggerMenuItem.Size = new System.Drawing.Size(168, 22);
-            this._buildLaunchDebuggerMenuItem.Text = "Launch Debugger";
-            this._buildLaunchDebuggerMenuItem.Click += new System.EventHandler(this.BuildLaunchDebuggerMenuItemClick);
-            // 
             // _rebuildMenuItem
             // 
             this._rebuildMenuItem.Name = "_rebuildMenuItem";
             this._rebuildMenuItem.Size = new System.Drawing.Size(173, 22);
             this._rebuildMenuItem.Text = "&Rebuild";
             this._rebuildMenuItem.Click += new System.EventHandler(this.RebuildMenuItemClick);
-            // 
-            // _rebuildLaunchDebuggerMenuItem
-            // 
-            this._rebuildLaunchDebuggerMenuItem.Name = "_rebuildLaunchDebuggerMenuItem";
-            this._rebuildLaunchDebuggerMenuItem.Size = new System.Drawing.Size(168, 22);
-            this._rebuildLaunchDebuggerMenuItem.Text = "Launch Debugger";
-            this._rebuildLaunchDebuggerMenuItem.Click += new System.EventHandler(this.RebuildLaunchDebuggerMenuItemClick);
             // 
             // _cleanMenuItem
             // 
@@ -418,85 +406,61 @@
             // 
             this._viewHelpMenuItem.Name = "_viewHelpMenuItem";
             this._viewHelpMenuItem.ShortcutKeys = System.Windows.Forms.Keys.F1;
-            this._viewHelpMenuItem.Size = new System.Drawing.Size(152, 22);
+            this._viewHelpMenuItem.Size = new System.Drawing.Size(146, 22);
             this._viewHelpMenuItem.Text = "&View Help";
             this._viewHelpMenuItem.Click += new System.EventHandler(this.ViewHelpMenuItemClick);
             // 
             // _aboutMenuItem
             // 
             this._aboutMenuItem.Name = "_aboutMenuItem";
-            this._aboutMenuItem.Size = new System.Drawing.Size(152, 22);
+            this._aboutMenuItem.Size = new System.Drawing.Size(146, 22);
             this._aboutMenuItem.Text = "&About...";
             this._aboutMenuItem.Click += new System.EventHandler(this.AboutMenuItemClick);
             // 
             // _treeContextMenu
             // 
             this._treeContextMenu.Items.AddRange(new System.Windows.Forms.ToolStripItem[] {
+            this._treeNewItemMenuItem,
             this._treeAddItemMenuItem,
             this._treeDeleteMenuItem,
             this.toolStripSeparator4,
             this._treeRebuildMenuItem});
             this._treeContextMenu.Name = "itemContextMenu";
-            this._treeContextMenu.Size = new System.Drawing.Size(133, 76);
+            this._treeContextMenu.Size = new System.Drawing.Size(135, 98);
             this._treeContextMenu.Opening += new System.ComponentModel.CancelEventHandler(this.MainMenuMenuActivate);
             // 
+            // _treeNewItemMenuItem
+            // 
+            this._treeNewItemMenuItem.Name = "_treeNewItemMenuItem";
+            this._treeNewItemMenuItem.Size = new System.Drawing.Size(134, 22);
+            this._treeNewItemMenuItem.Text = "New Item...";
+            this._treeNewItemMenuItem.Click += new System.EventHandler(this.NewItemMenuItemClick);
+            // 
             // _treeAddItemMenuItem
             // 
             this._treeAddItemMenuItem.Name = "_treeAddItemMenuItem";
-            this._treeAddItemMenuItem.Size = new System.Drawing.Size(132, 22);
+            this._treeAddItemMenuItem.Size = new System.Drawing.Size(134, 22);
             this._treeAddItemMenuItem.Text = "&Add Item...";
             // 
             // _treeDeleteMenuItem
             // 
             this._treeDeleteMenuItem.Name = "_treeDeleteMenuItem";
             this._treeDeleteMenuItem.ShortcutKeys = System.Windows.Forms.Keys.Delete;
-            this._treeDeleteMenuItem.Size = new System.Drawing.Size(132, 22);
+            this._treeDeleteMenuItem.Size = new System.Drawing.Size(134, 22);
             this._treeDeleteMenuItem.Text = "&Delete";
             this._treeDeleteMenuItem.Click += new System.EventHandler(this.DeleteMenuItem_Click);
             // 
-<<<<<<< HEAD
-            this._folderContextMenu.Items.AddRange(new System.Windows.Forms.ToolStripItem[] {
-            this._folderAddItemMenuItem,
-            this._folderNewItemMenuItem});
-            this._folderContextMenu.Name = "_folderContextMenu";
-            this._folderContextMenu.Size = new System.Drawing.Size(135, 48);
-            // 
-            // _folderAddItemMenuItem
-            // 
-            this._folderAddItemMenuItem.Name = "_folderAddItemMenuItem";
-            this._folderAddItemMenuItem.Size = new System.Drawing.Size(134, 22);
-            this._folderAddItemMenuItem.Text = "&Add Item...";
-            this._folderAddItemMenuItem.Click += new System.EventHandler(this.AddMenuItemClick);
-            // 
-            // _folderNewItemMenuItem
-            // 
-            this._folderNewItemMenuItem.Name = "_folderNewItemMenuItem";
-            this._folderNewItemMenuItem.Size = new System.Drawing.Size(134, 22);
-            this._folderNewItemMenuItem.Text = "&New Item...";
-            this._folderNewItemMenuItem.Click += new System.EventHandler(this.NewMenuItemClick);
-=======
             // toolStripSeparator4
             // 
             this.toolStripSeparator4.Name = "toolStripSeparator4";
-            this.toolStripSeparator4.Size = new System.Drawing.Size(129, 6);
+            this.toolStripSeparator4.Size = new System.Drawing.Size(131, 6);
             // 
             // _treeRebuildMenuItem
             // 
             this._treeRebuildMenuItem.Name = "_treeRebuildMenuItem";
-            this._treeRebuildMenuItem.Size = new System.Drawing.Size(132, 22);
+            this._treeRebuildMenuItem.Size = new System.Drawing.Size(134, 22);
             this._treeRebuildMenuItem.Text = "Rebuild";
             this._treeRebuildMenuItem.Click += new System.EventHandler(this.RebuildItemsMenuItemClick);
-            // 
-            // _treeView
-            // 
-            this._treeView.Dock = System.Windows.Forms.DockStyle.Fill;
-            this._treeView.Location = new System.Drawing.Point(0, 0);
-            this._treeView.Name = "_treeView";
-            this._treeView.Size = new System.Drawing.Size(249, 210);
-            this._treeView.TabIndex = 0;
-            this._treeView.AfterSelect += new System.Windows.Forms.TreeViewEventHandler(this.TreeViewAfterSelect);
-            this._treeView.MouseUp += new System.Windows.Forms.MouseEventHandler(this.TreeViewMouseUp);
->>>>>>> bca11860
             // 
             // MainView
             // 
@@ -563,18 +527,10 @@
         private System.Windows.Forms.ContextMenuStrip _treeContextMenu;
         private System.Windows.Forms.ToolStripMenuItem _treeDeleteMenuItem;
         private System.Windows.Forms.ToolStripSeparator toolStripSeparator4;
-<<<<<<< HEAD
-        private System.Windows.Forms.ToolStripMenuItem _itemRebuildMenuItem;
-        private System.Windows.Forms.ContextMenuStrip _folderContextMenu;
-        private System.Windows.Forms.ToolStripMenuItem _folderAddItemMenuItem;
-        private System.Windows.Forms.ToolStripMenuItem _buildLaunchDebuggerMenuItem;
-        private System.Windows.Forms.ToolStripMenuItem _folderNewItemMenuItem;
-        private System.Windows.Forms.ToolStripMenuItem _rebuildLaunchDebuggerMenuItem;
-=======
         private System.Windows.Forms.ToolStripMenuItem _treeRebuildMenuItem;
         private System.Windows.Forms.ToolStripSeparator toolStripSeparator5;
         private System.Windows.Forms.ToolStripMenuItem _debuggerMenuItem;
         private System.Windows.Forms.ToolStripMenuItem _treeAddItemMenuItem;
->>>>>>> bca11860
+        private System.Windows.Forms.ToolStripMenuItem _treeNewItemMenuItem;
     }
 }
