﻿﻿using System;
using System.Collections.Generic;
using System.Runtime.InteropServices;

#if MONOMAC
using MonoMac.OpenGL;
#else
<<<<<<< HEAD
using OpenTK.Graphics.ES20;
using BufferUsageHint = OpenTK.Graphics.ES20.All;
using BufferTarget = OpenTK.Graphics.ES20.All;
=======
using GL11 = OpenTK.Graphics.ES11.GL;
using All11 = OpenTK.Graphics.ES11.All;
>>>>>>> 07a95d3d
#endif

namespace Microsoft.Xna.Framework.Graphics
{
<<<<<<< HEAD
	public class VertexBuffer : GraphicsResource
	{
		private GraphicsDevice Graphics;
		internal Type _type;
		//private int _vertexCount;
		private BufferUsage _bufferUsage;
		internal object _buffer = null;
		internal IntPtr _bufferPtr;
		internal int _bufferIndex = 0;
		internal int _size;
		internal static int _bufferCount = 0;
		internal uint _bufferStore; 
		// allow for 50 buffers initially
		internal static VertexBuffer[] _allBuffers = new VertexBuffer[50];
		internal static List<Action> _delayedBufferDelegates = new List<Action> ();
		private VertexDeclaration vertexDeclaration = null;

		public VertexBuffer (GraphicsDevice Graphics, Type type, int vertexCount, BufferUsage bufferUsage)
		{
			this.Graphics = Graphics;
			this._type = type;
			VertexCount = vertexCount;
			this._bufferUsage = bufferUsage;
		}
		
		public VertexBuffer (GraphicsDevice Graphics, VertexDeclaration vertexDecs, int vertexCount, BufferUsage bufferUsage)
			: this (Graphics, vertexDecs.GetType(), vertexCount, bufferUsage)
		{
			vertexDeclaration = vertexDecs;
		}
		
		public int VertexCount { get; set; }

		public VertexDeclaration VertexDeclaration {
			get {
				return vertexDeclaration;
			}
		}

		internal static void CreateFrameBuffers ()
=======
    public class VertexBuffer : GraphicsResource
    {
        private readonly BufferUsage _bufferUsage;
        private readonly VertexDeclaration _vertexDeclaration;

        internal Type _type;
        internal object _buffer;
        internal IntPtr _bufferPtr;
        internal int _bufferIndex;
		internal int _size;		
		internal uint _bufferStore;

		// TODO: Remove this VB limit!
        internal static int _bufferCount;
        internal static VertexBuffer[] _allBuffers = new VertexBuffer[50];
		internal static List<Action> _delayedBufferDelegates = new List<Action>();

        public VertexBuffer(GraphicsDevice graphics, Type type, int vertexCount, BufferUsage bufferUsage)
        {
            graphicsDevice = graphics;
            _type = type;
			VertexCount = vertexCount;
            _bufferUsage = bufferUsage;
        }
		
		public VertexBuffer (GraphicsDevice graphics, VertexDeclaration vertexDecs, int vertexCount, BufferUsage bufferUsage)
			: this (graphics, vertexDecs.GetType(), vertexCount, bufferUsage)
		{
			_vertexDeclaration = vertexDecs;
		}
		
		public int VertexCount { get; private set; }

		public VertexDeclaration VertexDeclaration 
        {
			get 
            {
				return _vertexDeclaration;
			}
		}

		internal static void CreateFrameBuffers ()
		{
			foreach (var action in _delayedBufferDelegates)
				action.Invoke ();

			_delayedBufferDelegates.Clear ();
		}
		
		internal void GenerateBuffer<T>() where T : struct
>>>>>>> 07a95d3d
		{
			foreach (var action in _delayedBufferDelegates)
				action.Invoke ();

			_delayedBufferDelegates.Clear ();
		}

		//internal void GenerateBuffer<T>() where T : struct, IVertexType
		internal void GenerateBuffer<T> () where T : struct
		{
			var vd = VertexDeclaration.FromType (_type);

			_size = vd.VertexStride * ((T[])_buffer).Length;

			BufferUsageHint bufferUsage = (_bufferUsage == BufferUsage.WriteOnly) ? BufferUsageHint.StaticDraw : BufferUsageHint.DynamicDraw;
			
<<<<<<< HEAD
#if IPHONE
			GL.GenBuffers (1, ref _bufferStore);
#else			
			GL.GenBuffers (1, out _bufferStore);
#endif
			GL.BindBuffer (BufferTarget.ArrayBuffer, _bufferStore);
			GL.BufferData<T> (BufferTarget.ArrayBuffer, (IntPtr)_size, (T[])_buffer, bufferUsage);			
		}

		public unsafe void GetData<T> (T[] vertices) where T : IVertexType
		{
			if (_buffer == null)
				throw new Exception ("Can't get data on an empty buffer");

			var _tbuff = (T[])_buffer;
			for (int i = 0; i < _tbuff.Length; i++)
				vertices [i] = _tbuff [i];
		}

		//public unsafe void SetData<T>(T[] vertices) where T : struct, IVertexType
		public unsafe void SetData<T> (T[] vertices) where T : struct
		{
=======
			#if MONOMAC

			BufferUsageHint bufferUsage = (_bufferUsage == BufferUsage.WriteOnly) ? BufferUsageHint.StaticDraw : BufferUsageHint.DynamicDraw;

			GL.GenBuffers (1, out _bufferStore);
			GL.BindBuffer (BufferTarget.ArrayBuffer, _bufferStore);
			GL.BufferData (BufferTarget.ArrayBuffer, (IntPtr)_size, (T[])_buffer, bufferUsage);			
			
			#else
			
            var bufferUsage = (_bufferUsage == BufferUsage.WriteOnly) ? All11.StaticDraw : All11.DynamicDraw;
			
            GL11.GenBuffers(1, ref _bufferStore);
            GL11.BindBuffer(All11.ArrayBuffer, _bufferStore);
            GL11.BufferData(All11.ArrayBuffer, (IntPtr)_size, (T[])_buffer, bufferUsage);			

			#endif
		}

        public void GetData<T>(T[] vertices) where T : struct
        {
            if (_buffer == null)
                throw new Exception("Can't get data on an empty buffer");

            var tbuff = (T[])_buffer;
            for (var i = 0; i < tbuff.Length; i++)
                vertices[i] = tbuff[i];
        }

        public void SetData<T>(T[] vertices) where T : struct
        {
>>>>>>> 07a95d3d
			//the creation of the buffer should mb be moved to the constructor and then glMapBuffer and Unmap should be used to update it
			//glMapBuffer - sets data
			//glUnmapBuffer - finished setting data

			_buffer = vertices;
			_bufferPtr = GCHandle.Alloc (_buffer, GCHandleType.Pinned).AddrOfPinnedObject ();
			_bufferIndex = _bufferCount + 1;
<<<<<<< HEAD
			_allBuffers [_bufferIndex] = this;

			_delayedBufferDelegates.Add (GenerateBuffer<T>);

			_bufferCount++;
			// TODO: Kill buffers in PhoneOSGameView.DestroyFrameBuffer()
		}
=======
			_allBuffers[_bufferIndex] = this;
			
			_delayedBufferDelegates.Add(GenerateBuffer<T>);
			
            _bufferCount++;
            // TODO: Kill buffers in PhoneOSGameView.DestroyFrameBuffer()
        }
>>>>>>> 07a95d3d

		public void SetData<T> (
			int offsetInBytes,
			T[] data,
			int startIndex,
			int elementCount,
			int vertexStride
<<<<<<< HEAD
			) where T : struct
		{
			throw new NotImplementedException();
		}

		public void Dispose ()
		{
#if IPHONE
			GL.GenBuffers(0, ref _bufferStore);
#else			
			GL.GenBuffers (0, out _bufferStore);
#endif
		}

		public bool IsContentLost { 
			get {
				return Graphics.IsContentLost;
			}
		}
	}

	public class DynamicVertexBuffer : VertexBuffer
	{
		public DynamicVertexBuffer (GraphicsDevice graphics, Type type, int vertexCount, BufferUsage bufferUsage)
		: base(graphics, type, vertexCount, bufferUsage)
		{
		}

		public DynamicVertexBuffer (GraphicsDevice graphics, VertexDeclaration vertexDecs, int vertexCount, BufferUsage bufferUsage)
			: base (graphics,vertexDecs, vertexCount,bufferUsage)
		{

		}
	}
=======
            ) where T : struct
		{
			throw new NotImplementedException();
		}

		public override void Dispose ()
		{
			#if MONOMAC
			GL.GenBuffers (0, out _bufferStore);
			#else
			GL11.GenBuffers(0, ref _bufferStore);			
			#endif
			
            base.Dispose();
		}
	}

    public class DynamicVertexBuffer : VertexBuffer
    {
        public DynamicVertexBuffer(GraphicsDevice graphics, Type type, int vertexCount, BufferUsage bufferUsage)
            : base(graphics, type, vertexCount, bufferUsage)
        {
        }

		public DynamicVertexBuffer (GraphicsDevice graphics, VertexDeclaration vertexDecs, int vertexCount, BufferUsage bufferUsage)
			: base (graphics,vertexDecs.GetType(), vertexCount,bufferUsage)
		{
		}

        public void SetData<T>(T[] data, int startIndex, int elementCount, SetDataOptions options) where T : struct
        {
            throw new NotImplementedException();
        }

        public void SetData<T>(int offsetInBytes, T[] data, int startIndex, int elementCount, SetDataOptions options) where T : struct
        {
            throw new NotImplementedException();
        }
    }
>>>>>>> 07a95d3d
}
<|MERGE_RESOLUTION|>--- conflicted
+++ resolved
@@ -1,292 +1,152 @@
-﻿﻿using System;
-using System.Collections.Generic;
-using System.Runtime.InteropServices;
-
-#if MONOMAC
-using MonoMac.OpenGL;
-#else
-<<<<<<< HEAD
-using OpenTK.Graphics.ES20;
-using BufferUsageHint = OpenTK.Graphics.ES20.All;
-using BufferTarget = OpenTK.Graphics.ES20.All;
-=======
-using GL11 = OpenTK.Graphics.ES11.GL;
-using All11 = OpenTK.Graphics.ES11.All;
->>>>>>> 07a95d3d
-#endif
-
-namespace Microsoft.Xna.Framework.Graphics
-{
-<<<<<<< HEAD
-	public class VertexBuffer : GraphicsResource
-	{
-		private GraphicsDevice Graphics;
-		internal Type _type;
-		//private int _vertexCount;
-		private BufferUsage _bufferUsage;
-		internal object _buffer = null;
-		internal IntPtr _bufferPtr;
-		internal int _bufferIndex = 0;
-		internal int _size;
-		internal static int _bufferCount = 0;
-		internal uint _bufferStore; 
-		// allow for 50 buffers initially
-		internal static VertexBuffer[] _allBuffers = new VertexBuffer[50];
-		internal static List<Action> _delayedBufferDelegates = new List<Action> ();
-		private VertexDeclaration vertexDeclaration = null;
-
-		public VertexBuffer (GraphicsDevice Graphics, Type type, int vertexCount, BufferUsage bufferUsage)
-		{
-			this.Graphics = Graphics;
-			this._type = type;
-			VertexCount = vertexCount;
-			this._bufferUsage = bufferUsage;
-		}
-		
-		public VertexBuffer (GraphicsDevice Graphics, VertexDeclaration vertexDecs, int vertexCount, BufferUsage bufferUsage)
-			: this (Graphics, vertexDecs.GetType(), vertexCount, bufferUsage)
-		{
-			vertexDeclaration = vertexDecs;
-		}
-		
-		public int VertexCount { get; set; }
-
-		public VertexDeclaration VertexDeclaration {
-			get {
-				return vertexDeclaration;
-			}
-		}
-
-		internal static void CreateFrameBuffers ()
-=======
-    public class VertexBuffer : GraphicsResource
-    {
-        private readonly BufferUsage _bufferUsage;
-        private readonly VertexDeclaration _vertexDeclaration;
-
-        internal Type _type;
-        internal object _buffer;
-        internal IntPtr _bufferPtr;
-        internal int _bufferIndex;
-		internal int _size;		
-		internal uint _bufferStore;
-
-		// TODO: Remove this VB limit!
-        internal static int _bufferCount;
-        internal static VertexBuffer[] _allBuffers = new VertexBuffer[50];
-		internal static List<Action> _delayedBufferDelegates = new List<Action>();
-
-        public VertexBuffer(GraphicsDevice graphics, Type type, int vertexCount, BufferUsage bufferUsage)
-        {
-            graphicsDevice = graphics;
-            _type = type;
-			VertexCount = vertexCount;
-            _bufferUsage = bufferUsage;
-        }
-		
-		public VertexBuffer (GraphicsDevice graphics, VertexDeclaration vertexDecs, int vertexCount, BufferUsage bufferUsage)
-			: this (graphics, vertexDecs.GetType(), vertexCount, bufferUsage)
-		{
-			_vertexDeclaration = vertexDecs;
-		}
-		
-		public int VertexCount { get; private set; }
-
-		public VertexDeclaration VertexDeclaration 
-        {
-			get 
-            {
-				return _vertexDeclaration;
-			}
-		}
-
-		internal static void CreateFrameBuffers ()
-		{
-			foreach (var action in _delayedBufferDelegates)
-				action.Invoke ();
-
-			_delayedBufferDelegates.Clear ();
-		}
-		
-		internal void GenerateBuffer<T>() where T : struct
->>>>>>> 07a95d3d
-		{
-			foreach (var action in _delayedBufferDelegates)
-				action.Invoke ();
-
-			_delayedBufferDelegates.Clear ();
-		}
-
-		//internal void GenerateBuffer<T>() where T : struct, IVertexType
-		internal void GenerateBuffer<T> () where T : struct
-		{
-			var vd = VertexDeclaration.FromType (_type);
-
-			_size = vd.VertexStride * ((T[])_buffer).Length;
-
-			BufferUsageHint bufferUsage = (_bufferUsage == BufferUsage.WriteOnly) ? BufferUsageHint.StaticDraw : BufferUsageHint.DynamicDraw;
-			
-<<<<<<< HEAD
-#if IPHONE
-			GL.GenBuffers (1, ref _bufferStore);
-#else			
-			GL.GenBuffers (1, out _bufferStore);
-#endif
-			GL.BindBuffer (BufferTarget.ArrayBuffer, _bufferStore);
-			GL.BufferData<T> (BufferTarget.ArrayBuffer, (IntPtr)_size, (T[])_buffer, bufferUsage);			
-		}
-
-		public unsafe void GetData<T> (T[] vertices) where T : IVertexType
-		{
-			if (_buffer == null)
-				throw new Exception ("Can't get data on an empty buffer");
-
-			var _tbuff = (T[])_buffer;
-			for (int i = 0; i < _tbuff.Length; i++)
-				vertices [i] = _tbuff [i];
-		}
-
-		//public unsafe void SetData<T>(T[] vertices) where T : struct, IVertexType
-		public unsafe void SetData<T> (T[] vertices) where T : struct
-		{
-=======
-			#if MONOMAC
-
-			BufferUsageHint bufferUsage = (_bufferUsage == BufferUsage.WriteOnly) ? BufferUsageHint.StaticDraw : BufferUsageHint.DynamicDraw;
-
-			GL.GenBuffers (1, out _bufferStore);
-			GL.BindBuffer (BufferTarget.ArrayBuffer, _bufferStore);
-			GL.BufferData (BufferTarget.ArrayBuffer, (IntPtr)_size, (T[])_buffer, bufferUsage);			
-			
-			#else
-			
-            var bufferUsage = (_bufferUsage == BufferUsage.WriteOnly) ? All11.StaticDraw : All11.DynamicDraw;
-			
-            GL11.GenBuffers(1, ref _bufferStore);
-            GL11.BindBuffer(All11.ArrayBuffer, _bufferStore);
-            GL11.BufferData(All11.ArrayBuffer, (IntPtr)_size, (T[])_buffer, bufferUsage);			
-
-			#endif
-		}
-
-        public void GetData<T>(T[] vertices) where T : struct
-        {
-            if (_buffer == null)
-                throw new Exception("Can't get data on an empty buffer");
-
-            var tbuff = (T[])_buffer;
-            for (var i = 0; i < tbuff.Length; i++)
-                vertices[i] = tbuff[i];
-        }
-
-        public void SetData<T>(T[] vertices) where T : struct
-        {
->>>>>>> 07a95d3d
-			//the creation of the buffer should mb be moved to the constructor and then glMapBuffer and Unmap should be used to update it
-			//glMapBuffer - sets data
-			//glUnmapBuffer - finished setting data
-
-			_buffer = vertices;
-			_bufferPtr = GCHandle.Alloc (_buffer, GCHandleType.Pinned).AddrOfPinnedObject ();
-			_bufferIndex = _bufferCount + 1;
-<<<<<<< HEAD
-			_allBuffers [_bufferIndex] = this;
-
-			_delayedBufferDelegates.Add (GenerateBuffer<T>);
-
-			_bufferCount++;
-			// TODO: Kill buffers in PhoneOSGameView.DestroyFrameBuffer()
-		}
-=======
-			_allBuffers[_bufferIndex] = this;
-			
-			_delayedBufferDelegates.Add(GenerateBuffer<T>);
-			
-            _bufferCount++;
-            // TODO: Kill buffers in PhoneOSGameView.DestroyFrameBuffer()
-        }
->>>>>>> 07a95d3d
-
-		public void SetData<T> (
-			int offsetInBytes,
-			T[] data,
-			int startIndex,
-			int elementCount,
-			int vertexStride
-<<<<<<< HEAD
-			) where T : struct
-		{
-			throw new NotImplementedException();
-		}
-
-		public void Dispose ()
-		{
-#if IPHONE
-			GL.GenBuffers(0, ref _bufferStore);
-#else			
-			GL.GenBuffers (0, out _bufferStore);
-#endif
-		}
-
-		public bool IsContentLost { 
-			get {
-				return Graphics.IsContentLost;
-			}
-		}
-	}
-
-	public class DynamicVertexBuffer : VertexBuffer
-	{
-		public DynamicVertexBuffer (GraphicsDevice graphics, Type type, int vertexCount, BufferUsage bufferUsage)
-		: base(graphics, type, vertexCount, bufferUsage)
-		{
-		}
-
-		public DynamicVertexBuffer (GraphicsDevice graphics, VertexDeclaration vertexDecs, int vertexCount, BufferUsage bufferUsage)
-			: base (graphics,vertexDecs, vertexCount,bufferUsage)
-		{
-
-		}
-	}
-=======
-            ) where T : struct
-		{
-			throw new NotImplementedException();
-		}
-
-		public override void Dispose ()
-		{
-			#if MONOMAC
-			GL.GenBuffers (0, out _bufferStore);
-			#else
-			GL11.GenBuffers(0, ref _bufferStore);			
-			#endif
-			
-            base.Dispose();
-		}
-	}
-
-    public class DynamicVertexBuffer : VertexBuffer
-    {
-        public DynamicVertexBuffer(GraphicsDevice graphics, Type type, int vertexCount, BufferUsage bufferUsage)
-            : base(graphics, type, vertexCount, bufferUsage)
-        {
-        }
-
-		public DynamicVertexBuffer (GraphicsDevice graphics, VertexDeclaration vertexDecs, int vertexCount, BufferUsage bufferUsage)
-			: base (graphics,vertexDecs.GetType(), vertexCount,bufferUsage)
-		{
-		}
-
-        public void SetData<T>(T[] data, int startIndex, int elementCount, SetDataOptions options) where T : struct
-        {
-            throw new NotImplementedException();
-        }
-
-        public void SetData<T>(int offsetInBytes, T[] data, int startIndex, int elementCount, SetDataOptions options) where T : struct
-        {
-            throw new NotImplementedException();
-        }
-    }
->>>>>>> 07a95d3d
-}
+﻿﻿using System;
+using System.Collections.Generic;
+using System.Linq;
+using System.Text;
+using System.Runtime.InteropServices;
+
+#if MONOMAC
+using MonoMac.OpenGL;
+#else
+using OpenTK.Graphics.ES20;
+using BufferUsageHint = OpenTK.Graphics.ES20.All;
+using BufferTarget = OpenTK.Graphics.ES20.All;
+#endif
+
+namespace Microsoft.Xna.Framework.Graphics
+{
+	public class VertexBuffer : GraphicsResource
+	{
+	    private readonly BufferUsage _bufferUsage;
+	    private readonly VertexDeclaration _vertexDeclaration;
+
+		internal Type _type;
+		internal object _buffer;
+		internal IntPtr _bufferPtr;
+		internal int _bufferIndex;
+		internal int _size;
+		internal uint _bufferStore;
+		// TODO: Remove this VB limit!
+		internal static int _bufferCount;
+		internal static VertexBuffer[] _allBuffers = new VertexBuffer[50];
+		internal static List<Action> _delayedBufferDelegates = new List<Action> ();
+
+		public VertexBuffer (GraphicsDevice graphics, Type type, int vertexCount, BufferUsage bufferUsage)
+		{
+			graphicsDevice = graphics;
+			_type = type;
+			VertexCount = vertexCount;
+			_bufferUsage = bufferUsage;
+		}
+		
+		public VertexBuffer (GraphicsDevice Graphics, VertexDeclaration vertexDecs, int vertexCount, BufferUsage bufferUsage)
+			: this (Graphics, vertexDecs.GetType(), vertexCount, bufferUsage)
+		{
+			_vertexDeclaration = vertexDecs;
+		}
+		
+		public int VertexCount { get; set; }
+
+		public VertexDeclaration VertexDeclaration {
+			get {
+				return _vertexDeclaration;
+			}
+		}
+
+		internal static void CreateFrameBuffers ()
+		{
+			foreach (var action in _delayedBufferDelegates)
+				action.Invoke ();
+
+			_delayedBufferDelegates.Clear ();
+		}
+
+		internal void GenerateBuffer<T> () where T : struct
+		{
+			var vd = VertexDeclaration.FromType (_type);
+
+			_size = vd.VertexStride * ((T[])_buffer).Length;
+
+			BufferUsageHint bufferUsage = (_bufferUsage == BufferUsage.WriteOnly) ? BufferUsageHint.StaticDraw : BufferUsageHint.DynamicDraw;
+			
+#if IPHONE
+			GL.GenBuffers (1, ref _bufferStore);
+#else			
+			GL.GenBuffers (1, out _bufferStore);
+#endif
+			GL.BindBuffer (BufferTarget.ArrayBuffer, _bufferStore);
+			GL.BufferData (BufferTarget.ArrayBuffer, (IntPtr)_size, (T[])_buffer, bufferUsage);			
+		}
+
+		public void GetData<T> (T[] vertices) where T : struct
+		{
+			if (_buffer == null)
+				throw new Exception ("Can't get data on an empty buffer");
+
+			var _tbuff = (T[])_buffer;
+			for (int i = 0; i < _tbuff.Length; i++)
+				vertices [i] = _tbuff [i];
+		}
+
+		public void SetData<T> (T[] vertices) where T : struct
+		{
+			//the creation of the buffer should mb be moved to the constructor and then glMapBuffer and Unmap should be used to update it
+			//glMapBuffer - sets data
+			//glUnmapBuffer - finished setting data
+
+			_buffer = vertices;
+			_bufferPtr = GCHandle.Alloc (_buffer, GCHandleType.Pinned).AddrOfPinnedObject ();
+			_bufferIndex = _bufferCount + 1;
+			_allBuffers [_bufferIndex] = this;
+
+			_delayedBufferDelegates.Add (GenerateBuffer<T>);
+
+			_bufferCount++;
+			// TODO: Kill buffers in PhoneOSGameView.DestroyFrameBuffer()
+		}
+
+		public void SetData<T> (
+			int offsetInBytes,
+			T[] data,
+			int startIndex,
+			int elementCount,
+			int vertexStride
+			) where T : struct
+		{
+			throw new NotImplementedException();
+		}
+
+		public override void Dispose ()
+		{
+#if IPHONE
+			GL.GenBuffers(0, ref _bufferStore);
+#else			
+			GL.GenBuffers (0, out _bufferStore);
+#endif
+            base.Dispose();
+		}
+	}
+
+	public class DynamicVertexBuffer : VertexBuffer
+	{
+		public DynamicVertexBuffer (GraphicsDevice graphics, Type type, int vertexCount, BufferUsage bufferUsage)
+		: base(graphics, type, vertexCount, bufferUsage)
+		{
+		}
+
+		public DynamicVertexBuffer (GraphicsDevice graphics, VertexDeclaration vertexDecs, int vertexCount, BufferUsage bufferUsage)
+			: base (graphics,vertexDecs, vertexCount,bufferUsage)
+		{
+
+		}
+		
+		public void SetData<T>(T[] data, int startIndex, int elementCount, SetDataOptions options) where T : struct
+		{
+		    throw new NotImplementedException();
+		}
+		
+		public void SetData<T>(int offsetInBytes, T[] data, int startIndex, int elementCount, SetDataOptions options) where T : struct
+		{
+		    throw new NotImplementedException();
+		}
+	}
+}