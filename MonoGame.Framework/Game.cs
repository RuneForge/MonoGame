#region License
/*
Microsoft Public License (Ms-PL)
MonoGame - Copyright © 2009-2011 The MonoGame Team

All rights reserved.

This license governs use of the accompanying software. If you use the software,
you accept this license. If you do not accept the license, do not use the
software.

1. Definitions

The terms "reproduce," "reproduction," "derivative works," and "distribution"
have the same meaning here as under U.S. copyright law.

A "contribution" is the original software, or any additions or changes to the
software.

A "contributor" is any person that distributes its contribution under this
license.

"Licensed patents" are a contributor's patent claims that read directly on its
contribution.

2. Grant of Rights

(A) Copyright Grant- Subject to the terms of this license, including the
license conditions and limitations in section 3, each contributor grants you a
non-exclusive, worldwide, royalty-free copyright license to reproduce its
contribution, prepare derivative works of its contribution, and distribute its
contribution or any derivative works that you create.

(B) Patent Grant- Subject to the terms of this license, including the license
conditions and limitations in section 3, each contributor grants you a
non-exclusive, worldwide, royalty-free license under its licensed patents to
make, have made, use, sell, offer for sale, import, and/or otherwise dispose of
its contribution in the software or derivative works of the contribution in the
software.

3. Conditions and Limitations

(A) No Trademark License- This license does not grant you rights to use any
contributors' name, logo, or trademarks.

(B) If you bring a patent claim against any contributor over patents that you
claim are infringed by the software, your patent license from such contributor
to the software ends automatically.

(C) If you distribute any portion of the software, you must retain all
copyright, patent, trademark, and attribution notices that are present in the
software.

(D) If you distribute any portion of the software in source code form, you may
do so only under this license by including a complete copy of this license with
your distribution. If you distribute any portion of the software in compiled or
object code form, you may only do so under a license that complies with this
license.

(E) The software is licensed "as-is." You bear the risk of using it. The
contributors give no express warranties, guarantees or conditions. You may have
additional consumer rights under your local laws which this license cannot
change. To the extent permitted under your local laws, the contributors exclude
the implied warranties of merchantability, fitness for a particular purpose and
non-infringement.
*/
#endregion License

using System;
using System.Collections.Generic;
using System.Collections.ObjectModel;
using System.Drawing;
using System.IO;

using Microsoft.Xna.Framework.Content;
using Microsoft.Xna.Framework.GamerServices;
using Microsoft.Xna.Framework.Graphics;
using Microsoft.Xna.Framework.Input;
using Microsoft.Xna.Framework.Input.Touch;

namespace Microsoft.Xna.Framework
{
    public class Game : IDisposable
    {
        private const float DefaultTargetFramesPerSecond = 60.0f;

        private GameComponentCollection _components;
        private ContentManager _content;
        private GameServiceContainer _services;
        private GamePlatform _platform;

        private SortingFilteringCollection<IDrawable> _drawables =
            new SortingFilteringCollection<IDrawable>(
                d => d.Visible,
                (d, handler) => d.VisibleChanged += handler,
                (d, handler) => d.VisibleChanged -= handler,
                (d1, d2) => d1.DrawOrder - d2.DrawOrder,
                (d, handler) => d.DrawOrderChanged += handler,
                (d, handler) => d.DrawOrderChanged -= handler);

        private SortingFilteringCollection<IUpdateable> _updateables =
            new SortingFilteringCollection<IUpdateable>(
                u => u.Enabled,
                (u, handler) => u.EnabledChanged += handler,
                (u, handler) => u.EnabledChanged -= handler,
                (u1, u2) => u1.UpdateOrder - u2.UpdateOrder,
                (u, handler) => u.UpdateOrderChanged += handler,
                (u, handler) => u.UpdateOrderChanged -= handler);

        private IGraphicsDeviceManager _graphicsDeviceManager;
        private IGraphicsDeviceService _graphicsDeviceService;

        private bool _initialized = false;
        private bool _isFixedTimeStep = true;

        private TimeSpan _targetElapsedTime = TimeSpan.FromSeconds(1 / DefaultTargetFramesPerSecond);

        public Game()
        {
            _services = new GameServiceContainer();
            _components = new GameComponentCollection();
            _content = new ContentManager(_services);

            _platform = GamePlatform.Create(this);
            _platform.Activated += Platform_Activated;
            _platform.Deactivated += Platform_Deactivated;
            _services.AddService(typeof(GamePlatform), _platform);
        }

        ~Game()
        {
            Dispose(false);
        }
		
		[System.Diagnostics.Conditional("DEBUG")]
		internal void Log(string Message)
		{
			if (_platform != null) _platform.Log(Message);
		}

        #region IDisposable Implementation

        private bool _isDisposed;
        public void Dispose()
        {
            Dispose(true);
            Raise(Disposed, EventArgs.Empty);
        }

        protected virtual void Dispose(bool disposing)
        {
            if (disposing)
            {
                _platform.Dispose();
            }
            _isDisposed = true;
        }

        [System.Diagnostics.DebuggerNonUserCode]
        private void AssertNotDisposed()
        {
            if (_isDisposed)
            {
                string name = GetType().Name;
                throw new ObjectDisposedException(
                    name, string.Format("The {0} object was used after being Disposed.", name));
            }
        }

        #endregion IDisposable Implementation

        #region Properties

#if ANDROID
        public static AndroidGameActivity Activity { get; set; }
#endif

        public GameComponentCollection Components
        {
            get { return _components; }
        }

        public bool IsActive
        {
            get { return _platform.IsActive; }
        }

        public bool IsMouseVisible
        {
            get { return _platform.IsMouseVisible; }
            set { _platform.IsMouseVisible = value; }
        }

        public TimeSpan TargetElapsedTime
        {
            get { return _targetElapsedTime; }
            set
            {
                // Give GamePlatform implementations an opportunity to override
                // the new value.
                value = _platform.TargetElapsedTimeChanging(value);

                if (value <= TimeSpan.Zero)
                    throw new ArgumentOutOfRangeException(
                        "value must be positive and non-zero.");

                if (value != _targetElapsedTime)
                {
                    _targetElapsedTime = value;
                    _platform.TargetElapsedTimeChanged();
                }
            }
        }

        public bool IsFixedTimeStep
        {
            get { return _isFixedTimeStep; }
            set { _isFixedTimeStep = value; }
        }

        public GameServiceContainer Services {
            get { return _services; }
        }

        public ContentManager Content
        {
            get { return _content; }
        }

        public GraphicsDevice GraphicsDevice
        {
            get
            {
                if (_graphicsDeviceService == null)
                {
                    _graphicsDeviceService = (IGraphicsDeviceService)
                        Services.GetService(typeof(IGraphicsDeviceService));

                    if (_graphicsDeviceService == null)
                        throw new InvalidOperationException("No Graphics Device Service");
                }
                return _graphicsDeviceService.GraphicsDevice;
            }
        }

#if ANDROID
        public AndroidGameWindow Window
        {
            get { return _platform.Window; }
        }
#else
        public GameWindow Window
        {
            get { return _platform.Window; }
        }
#endif

        #endregion Properties

        #region Internal Properties

        // FIXME: Internal members should be eliminated.
        // Currently Game.Initialized is used by the Mac game window class to
        // determine whether to raise DeviceResetting and DeviceReset on
        // GraphicsDeviceManager.
        internal bool Initialized
        {
            get { return _initialized; }
        }

        #endregion Internal Properties

        #region Events

        public event EventHandler<EventArgs> Activated;
        public event EventHandler<EventArgs> Deactivated;
        public event EventHandler<EventArgs> Disposed;
        public event EventHandler<EventArgs> Exiting;

        #endregion

        #region Public Methods

        public void Exit()
        {
            Raise(Exiting, EventArgs.Empty);
            _platform.Exit();
        }

        public void ResetElapsedTime()
        {
            // FIXME: This method didn't actually do anything before.  It
            //        may need to call a new method in GamePlatform to allow
            //        platforms to handle elapsed time in their own way.
            //        Now that things are more unified, it may be possible to
            //        consolidate this logic back into the Game class.
            //        Regardless, an empty implementation is not correct.
            _platform.ResetElapsedTime();
        }

        public void Run()
        {
            Run(_platform.DefaultRunBehavior);
        }

        public void Run(GameRunBehavior runBehavior)
        {
            AssertNotDisposed();
            if (!_platform.BeforeRun())
                return;

            // In an original XNA game the GraphicsDevice property is null
            // during initialization but before the Game's Initialize method is
            // called the property is available so we can only assume that it
            // should be created somewhere in here.  We cannot set the viewport
            // values correctly based on the Preferred settings which is causing
            // some problems on some Microsoft samples which we are not handling
            // correctly.
            graphicsDeviceManager.CreateDevice();
            applyChanges(graphicsDeviceManager);

            _platform.BeforeInitialize();
            Initialize();
            _initialized = true;
						
            BeginRun();
            switch (runBehavior)
            {
            case GameRunBehavior.Asynchronous:
                _platform.AsyncRunLoopEnded += Platform_AsyncRunLoopEnded;
                _platform.StartRunLoop();
                break;
            case GameRunBehavior.Synchronous:
                _platform.RunLoop();
                EndRun();
                break;
            default:
                throw new NotImplementedException(string.Format(
                    "Handling for the run behavior {0} is not implemented.", runBehavior));
            }
        }

        #endregion

        #region Protected Methods

        protected virtual bool BeginDraw() { return true; }
        protected virtual void EndDraw() { }

        protected virtual void BeginRun() { }
        protected virtual void EndRun() { }

        protected virtual void LoadContent() { }
        protected virtual void UnloadContent() { }

        protected virtual void Initialize()
        {
            // According to the information given on MSDN (see link below), all
            // GameComponents in Components at the time Initialize() is called
            // are initialized.
            // http://msdn.microsoft.com/en-us/library/microsoft.xna.framework.game.initialize.aspx

            // 1. Categorize components into IUpdateable and IDrawable lists.
            // 2. Initialize all existing components
            // 3. Subscribe to Added/Removed events to keep the categorized
            //    lists synced and to Initialize future components as they are
            //    added.
            CategorizeComponents();
            InitializeExistingComponents();
            _components.ComponentAdded += Components_ComponentAdded;
            _components.ComponentRemoved += Components_ComponentRemoved;

            _graphicsDeviceService = (IGraphicsDeviceService)
                Services.GetService(typeof(IGraphicsDeviceService));

            // FIXME: If this test fails, is LoadContent ever called?  This
            //        seems like a condition that warrants an exception more
            //        than a silent failure.
            if (_graphicsDeviceService != null &&
                _graphicsDeviceService.GraphicsDevice != null)
            {
                LoadContent();
            }			
        }

        private static readonly Action<IDrawable, GameTime> DrawAction =
            (drawable, gameTime) => drawable.Draw(gameTime);

        protected virtual void Draw(GameTime gameTime)
        {
#if ANDROID
            // TODO: It should be possible to move this call to
            //       PrimaryThreadLoader.DoLoads into
            //       AndroidGamePlatform.BeforeDraw and remove the need for the
            //       #if ANDROID check.
            PrimaryThreadLoader.DoLoads();
#endif
            _drawables.ForEachFilteredItem(DrawAction, gameTime);
        }

        private static readonly Action<IUpdateable, GameTime> UpdateAction =
            (updateable, gameTime) => updateable.Update(gameTime);

        protected virtual void Update(GameTime gameTime)
        {
            _updateables.ForEachFilteredItem(UpdateAction, gameTime);
        }

        #endregion Protected Methods

        #region Event Handlers

        private void Components_ComponentAdded(
            object sender, GameComponentCollectionEventArgs e)
        {
            // Since we only subscribe to ComponentAdded after the graphics
            // devices are set up, it is safe to just blindly call Initialize.
            e.GameComponent.Initialize();
            CategorizeComponent(e.GameComponent);
        }

        private void Components_ComponentRemoved(
            object sender, GameComponentCollectionEventArgs e)
        {
            DecategorizeComponent(e.GameComponent);
        }

        private void Platform_AsyncRunLoopEnded(object sender, EventArgs e)
        {
            AssertNotDisposed();

            var platform = (GamePlatform)sender;
            platform.AsyncRunLoopEnded -= Platform_AsyncRunLoopEnded;
            EndRun();
        }

        private void Platform_Activated(object sender, EventArgs e)
        {
            AssertNotDisposed();
            Raise(Activated, e);
        }

        private void Platform_Deactivated(object sender, EventArgs e)
        {
            AssertNotDisposed();
            Raise(Deactivated, e);
        }

        #endregion Event Handlers

        #region Internal Methods

        // FIXME: We should work toward eliminating internal methods.  They
        //        break entirely the possibility that additional platforms could
        //        be added by third parties without changing MonoGame itself.

        internal void applyChanges(GraphicsDeviceManager manager)
        {
            if (GraphicsDevice.PresentationParameters.IsFullScreen)
                _platform.EnterFullScreen();
            else
                _platform.ExitFullScreen();

            // FIXME: Is this the correct/best way to set the viewport?  There
            //        are/were several snippets like this through the project.
            var viewport = new Viewport();

            viewport.X = 0;
            viewport.Y = 0;
            viewport.Width = GraphicsDevice.PresentationParameters.BackBufferWidth;
            viewport.Height = GraphicsDevice.PresentationParameters.BackBufferHeight;

            GraphicsDevice.Viewport = viewport;
        }

        internal void DoUpdate(GameTime gameTime)
        {
            AssertNotDisposed();
            if (_platform.BeforeUpdate(gameTime))
                Update(gameTime);
        }

        internal void DoDraw(GameTime gameTime)
        {
            AssertNotDisposed();
            // Draw and EndDraw should not be called if BeginDraw returns false.
            // http://stackoverflow.com/questions/4054936/manual-control-over-when-to-redraw-the-screen/4057180#4057180
            // http://stackoverflow.com/questions/4235439/xna-3-1-to-4-0-requires-constant-redraw-or-will-display-a-purple-screen
            if (_platform.BeforeDraw(gameTime) && BeginDraw())
            {
                Draw(gameTime);
                EndDraw();
            }
        }

        internal void DoInitialize()
<<<<<<< HEAD
        {
            AssertNotDisposed();
=======
        {		
			_platform.BeforeInitialize();
>>>>>>> 864b60d7
            Initialize();
        }

#if LINUX
        internal void ResizeWindow(bool changed)
        {
            ((LinuxGamePlatform)_platform).ResetWindowBounds(changed);
        }
#endif

        #endregion Internal Methods

        private GraphicsDeviceManager graphicsDeviceManager
        {
            get
            {
                if (_graphicsDeviceManager == null)
                {
                    _graphicsDeviceManager = (IGraphicsDeviceManager)
                        Services.GetService(typeof(IGraphicsDeviceManager));

                    if (_graphicsDeviceManager == null)
                        throw new InvalidOperationException ("No Graphics Device Manager");
                }
                return (GraphicsDeviceManager)_graphicsDeviceManager;
            }
        }

        // NOTE: InitializeExistingComponents really should only be called once.
        //       Game.Initialize is the only method in a position to guarantee
        //       that no component will get a duplicate Initialize call.
        //       Further calls to Initialize occur immediately in response to
        //       Components.ComponentAdded.
        private void InitializeExistingComponents()
        {
            for (int i = Components.Count - 1; i >= 0; --i)
                Components[i].Initialize();
        }

        private void CategorizeComponents()
        {
            DecategorizeComponents();
            for (int i = Components.Count - 1; i >= 0; --i)
                CategorizeComponent(Components[i]);
        }

        // FIXME: I am open to a better name for this method.  It does the
        //        opposite of CategorizeComponents.
        private void DecategorizeComponents()
        {
            _updateables.Clear();
            _drawables.Clear();
        }

        private void CategorizeComponent(IGameComponent component)
        {
            if (component is IUpdateable)
                _updateables.Add((IUpdateable)component);
            if (component is IDrawable)
                _drawables.Add((IDrawable)component);
        }

        // FIXME: I am open to a better name for this method.  It does the
        //        opposite of CategorizeComponent.
        private void DecategorizeComponent(IGameComponent component)
        {
            if (component is IUpdateable)
                _updateables.Remove((IUpdateable)component);
            if (component is IDrawable)
                _drawables.Remove((IDrawable)component);
        }

        private void Raise<TEventArgs>(EventHandler<TEventArgs> handler, TEventArgs e)
            where TEventArgs : EventArgs
        {
            if (handler != null)
                handler(this, e);
        }

        /// <summary>
        /// The SortingFilteringCollection class provides efficient, reusable
        /// sorting and filtering based on a configurable sort comparer, filter
        /// predicate, and associate change events.
        /// </summary>
        class SortingFilteringCollection<T> : ICollection<T>
        {
            private readonly List<T> _items;
            private readonly List<AddJournalEntry> _addJournal;
            private readonly Comparison<AddJournalEntry> _addJournalSortComparison;
            private readonly List<int> _removeJournal;
            private readonly List<T> _cachedFilteredItems;
            private bool _shouldRebuildCache;

            private readonly Predicate<T> _filter;
            private readonly Comparison<T> _sort;
            private readonly Action<T, EventHandler> _filterChangedSubscriber;
            private readonly Action<T, EventHandler> _filterChangedUnsubscriber;
            private readonly Action<T, EventHandler> _sortChangedSubscriber;
            private readonly Action<T, EventHandler> _sortChangedUnsubscriber;

            public SortingFilteringCollection(
                Predicate<T> filter,
                Action<T, EventHandler> filterChangedSubscriber,
                Action<T, EventHandler> filterChangedUnsubscriber,
                Comparison<T> sort,
                Action<T, EventHandler> sortChangedSubscriber,
                Action<T, EventHandler> sortChangedUnsubscriber)
            {
                _items = new List<T>();
                _addJournal = new List<AddJournalEntry>();
                _removeJournal = new List<int>();
                _cachedFilteredItems = new List<T>();
                _shouldRebuildCache = true;

                _filter = filter;
                _filterChangedSubscriber = filterChangedSubscriber;
                _filterChangedUnsubscriber = filterChangedUnsubscriber;
                _sort = sort;
                _sortChangedSubscriber = sortChangedSubscriber;
                _sortChangedUnsubscriber = sortChangedUnsubscriber;

                _addJournalSortComparison = (x, y) =>
                {
                    int result = _sort(x.Item, y.Item);
                    if (result != 0)
                        return result;
                    return x.Order - y.Order;
                };
            }

            public void ForEachFilteredItem<TUserData>(Action<T, TUserData> action, TUserData userData)
            {
                if (_shouldRebuildCache)
                {
                    ProcessRemoveJournal();
                    ProcessAddJournal();

                    // Rebuild the cache
                    _cachedFilteredItems.Clear();
                    for (int i = 0; i < _items.Count; ++i)
                        if (_filter(_items[i]))
                            _cachedFilteredItems.Add(_items[i]);

                    _shouldRebuildCache = false;
                }

                for (int i = 0; i < _cachedFilteredItems.Count; ++i)
                    action(_cachedFilteredItems[i], userData);

                // If the cache was invalidated as a result of processing items,
                // now is a good time to clear it and give the GC (more of) a
                // chance to do its thing.
                if (_shouldRebuildCache)
                    _cachedFilteredItems.Clear();
            }

            public void Add(T item)
            {
                // NOTE: We subscribe to item events after items in _addJournal
                //       have been merged.
                _addJournal.Add(new AddJournalEntry(_addJournal.Count, item));
                InvalidateCache();
            }

            public bool Remove(T item)
            {
                if (_addJournal.Remove(AddJournalEntry.CreateKey(item)))
                    return true;

                var index = _items.IndexOf(item);
                if (index >= 0)
                {
                    UnsubscribeFromItemEvents(item);
                    _removeJournal.Add(index);
                    InvalidateCache();
                    return true;
                }
                return false;
            }

            public void Clear()
            {
                for (int i = 0; i < _items.Count; ++i)
                {
                    _filterChangedUnsubscriber(_items[i], Item_FilterPropertyChanged);
                    _sortChangedUnsubscriber(_items[i], Item_SortPropertyChanged);
                }

                _addJournal.Clear();
                _removeJournal.Clear();
                _items.Clear();

                InvalidateCache();
            }

            public bool Contains(T item)
            {
                return _items.Contains(item);
            }

            public void CopyTo(T[] array, int arrayIndex)
            {
                _items.CopyTo(array, arrayIndex);
            }

            public int Count
            {
                get { return _items.Count; }
            }

            public bool IsReadOnly
            {
                get { return false; }
            }

            public IEnumerator<T> GetEnumerator()
            {
                return _items.GetEnumerator();
            }

            System.Collections.IEnumerator System.Collections.IEnumerable.GetEnumerator()
            {
                return ((System.Collections.IEnumerable)_items).GetEnumerator();
            }

            private static readonly Comparison<int> RemoveJournalSortComparison =
                (x, y) => y - x; // Sort high to low
            private void ProcessRemoveJournal()
            {
                if (_removeJournal.Count == 0)
                    return;

                // Remove items in reverse.  (Technically there exist faster
                // ways to bulk-remove from a variable-length array, but List<T>
                // does not provide such a method.)
                _removeJournal.Sort(RemoveJournalSortComparison);
                for (int i = 0; i < _removeJournal.Count; ++i)
                    _items.RemoveAt(_removeJournal[i]);
                _removeJournal.Clear();
            }

            private void ProcessAddJournal()
            {
                if (_addJournal.Count == 0)
                    return;

                // Prepare the _addJournal to be merge-sorted with _items.
                // _items is already sorted (because it is always sorted).
                _addJournal.Sort(_addJournalSortComparison);

                int iAddJournal = 0;
                int iItems = 0;

                while (iItems < _items.Count && iAddJournal < _addJournal.Count)
                {
                    var addJournalItem = _addJournal[iAddJournal].Item;
                    // If addJournalItem is less than (belongs before)
                    // _items[iItems], insert it.
                    if (_sort(addJournalItem, _items[iItems]) < 0)
                    {
                        SubscribeToItemEvents(addJournalItem);
                        _items.Insert(iItems, addJournalItem);
                        ++iAddJournal;
                    }
                    // Always increment iItems, either because we inserted and
                    // need to move past the insertion, or because we didn't
                    // insert and need to consider the next element.
                    ++iItems;
                }

                // If _addJournal had any "tail" items, append them all now.
                for (; iAddJournal < _addJournal.Count; ++iAddJournal)
                {
                    var addJournalItem = _addJournal[iAddJournal].Item;
                    SubscribeToItemEvents(addJournalItem);
                    _items.Add(addJournalItem);
                }

                _addJournal.Clear();
            }

            private void SubscribeToItemEvents(T item)
            {
                _filterChangedSubscriber(item, Item_FilterPropertyChanged);
                _sortChangedSubscriber(item, Item_SortPropertyChanged);
            }

            private void UnsubscribeFromItemEvents(T item)
            {
                _filterChangedUnsubscriber(item, Item_FilterPropertyChanged);
                _sortChangedUnsubscriber(item, Item_SortPropertyChanged);
            }

            private void InvalidateCache()
            {
                _shouldRebuildCache = true;
            }

            private void Item_FilterPropertyChanged(object sender, EventArgs e)
            {
                InvalidateCache();
            }

            private void Item_SortPropertyChanged(object sender, EventArgs e)
            {
                var item = (T)sender;
                var index = _items.IndexOf(item);

                _addJournal.Add(new AddJournalEntry(_addJournal.Count, item));
                _removeJournal.Add(index);

                // Until the item is back in place, we don't care about its
                // events.  We will re-subscribe when _addJournal is processed.
                UnsubscribeFromItemEvents(item);
                InvalidateCache();
            }

            private struct AddJournalEntry
            {
                public readonly int Order;
                public readonly T Item;

                public AddJournalEntry(int order, T item)
                {
                    Order = order;
                    Item = item;
                }

                public static AddJournalEntry CreateKey(T item)
                {
                    return new AddJournalEntry(-1, item);
                }

                public override bool Equals(object obj)
                {
                    if (!(obj is AddJournalEntry))
                        return false;

                    return EqualityComparer<T>.Default.Equals(
                        Item, ((AddJournalEntry)obj).Item);
                }
            }
        }
    }

    public enum GameRunBehavior
    {
        Asynchronous,
        Synchronous
    }
}<|MERGE_RESOLUTION|>--- conflicted
+++ resolved
@@ -131,7 +131,7 @@
         {
             Dispose(false);
         }
-		
+
 		[System.Diagnostics.Conditional("DEBUG")]
 		internal void Log(string Message)
 		{
@@ -322,7 +322,7 @@
             _platform.BeforeInitialize();
             Initialize();
             _initialized = true;
-						
+
             BeginRun();
             switch (runBehavior)
             {
@@ -380,7 +380,7 @@
                 _graphicsDeviceService.GraphicsDevice != null)
             {
                 LoadContent();
-            }			
+            }
         }
 
         private static readonly Action<IDrawable, GameTime> DrawAction =
@@ -494,13 +494,9 @@
         }
 
         internal void DoInitialize()
-<<<<<<< HEAD
         {
             AssertNotDisposed();
-=======
-        {		
-			_platform.BeforeInitialize();
->>>>>>> 864b60d7
+            _platform.BeforeInitialize();
             Initialize();
         }
 
