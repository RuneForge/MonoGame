--- conflicted
+++ resolved
@@ -1,1386 +1,691 @@
-<<<<<<< HEAD
-
-using System;
-using System.Text;
-using System.Collections.Generic;
-
-
-using Microsoft.Xna.Framework;
-using OpenTK.Graphics.OpenGL;
-
-namespace Microsoft.Xna.Framework.Graphics
-{
-    public class SpriteBatch : GraphicsResource
-    {
-        SpriteBatcher _batcher;
-
-        SpriteSortMode _sortMode;
-        BlendState _blendState;
-        SamplerState _samplerState;
-        DepthStencilState _depthStencilState;
-        RasterizerState _rasterizerState;
-        Effect _effect;
-        Matrix _matrix;
-
-        public SpriteBatch(GraphicsDevice graphicsDevice)
-        {
-            if (graphicsDevice == null)
-            {
-                throw new ArgumentException("graphicsDevice");
-            }
-
-            this.graphicsDevice = graphicsDevice;
-
-            _batcher = new SpriteBatcher();
-        }
-
-        public void Begin()
-        {
-            Begin(SpriteSortMode.Deferred, BlendState.AlphaBlend, SamplerState.LinearClamp, DepthStencilState.None, RasterizerState.CullCounterClockwise, null, Matrix.Identity);
-        }
-
-        public void Begin(SpriteSortMode sortMode, BlendState blendState)
-        {
-            Begin(sortMode, blendState, SamplerState.LinearClamp, DepthStencilState.None, RasterizerState.CullCounterClockwise, null, Matrix.Identity);
-        }
-
-        public void Begin(SpriteSortMode sortMode, BlendState blendState, SamplerState samplerState, DepthStencilState depthStencilState, RasterizerState rasterizerState)
-        {
-            Begin(sortMode, blendState, samplerState, depthStencilState, rasterizerState, null, Matrix.Identity);
-        }
-
-        public void Begin(SpriteSortMode sortMode, BlendState blendState, SamplerState samplerState, DepthStencilState depthStencilState, RasterizerState rasterizerState, Effect effect)
-        {
-            Begin(sortMode, blendState, samplerState, depthStencilState, rasterizerState, effect, Matrix.Identity);
-        }
-
-        public void Begin(SpriteSortMode sortMode, BlendState blendState, SamplerState samplerState, DepthStencilState depthStencilState, RasterizerState rasterizerState, Effect effect, Matrix transformMatrix)
-        {
-            _sortMode = sortMode;
-
-            _blendState = blendState ?? BlendState.AlphaBlend;
-            _depthStencilState = depthStencilState ?? DepthStencilState.None;
-            _samplerState = samplerState ?? SamplerState.LinearClamp;
-            _rasterizerState = rasterizerState ?? RasterizerState.CullCounterClockwise;
-
-            if (effect != null)
-                _effect = effect;
-            _matrix = transformMatrix;
-        }
-
-        public void End()
-        {
-            // Disable Blending by default = BlendState.Opaque
-            GL.Disable(EnableCap.Blend);
-
-            // set the blend mode
-            if (_blendState == BlendState.NonPremultiplied)
-            {
-                GL.BlendFunc(BlendingFactorSrc.SrcAlpha, BlendingFactorDest.OneMinusSrcAlpha);
-                GL.Enable(EnableCap.Blend);
-            }
-
-            if (_blendState == BlendState.AlphaBlend)
-            {
-                GL.BlendFunc(BlendingFactorSrc.One, BlendingFactorDest.OneMinusSrcAlpha);
-                GL.Enable(EnableCap.Blend);
-            }
-
-            if (_blendState == BlendState.Additive)
-            {
-                GL.BlendFunc(BlendingFactorSrc.SrcAlpha, BlendingFactorDest.One);
-                GL.Enable(EnableCap.Blend);
-            }
-
-            // set camera
-            GL.MatrixMode(MatrixMode.Projection);
-            GL.LoadIdentity();
-
-            // Switch on the flags.
-            switch (this.graphicsDevice.PresentationParameters.DisplayOrientation)
-            {
-                case DisplayOrientation.LandscapeLeft:
-                    {
-                        GL.Rotate(-90, 0, 0, 1);
-                        GL.Ortho(0, this.graphicsDevice.Viewport.Height, this.graphicsDevice.Viewport.Width, 0, -1, 1);
-                        break;
-                    }
-
-                case DisplayOrientation.LandscapeRight:
-                    {
-                        GL.Rotate(90, 0, 0, 1);
-                        GL.Ortho(0, this.graphicsDevice.Viewport.Height, this.graphicsDevice.Viewport.Width, 0, -1, 1);
-                        break;
-                    }
-
-                case DisplayOrientation.PortraitUpsideDown:
-                    {
-                        GL.Rotate(180, 0, 0, 1);
-                        GL.Ortho(0, this.graphicsDevice.Viewport.Width, this.graphicsDevice.Viewport.Height, 0, -1, 1);
-                        break;
-                    }
-
-                default:
-                    {
-                        GL.Ortho(0, this.graphicsDevice.Viewport.Width, this.graphicsDevice.Viewport.Height, 0, -1, 1);
-                        break;
-                    }
-            }
-
-            // Enable Scissor Tests if necessary
-            if (this.graphicsDevice.RenderState.ScissorTestEnable)
-            {
-                GL.Enable(EnableCap.ScissorTest);
-            }
-
-            GL.MatrixMode(MatrixMode.Modelview);
-
-            GL.Viewport(0, 0, this.graphicsDevice.Viewport.Width, this.graphicsDevice.Viewport.Height);
-
-            // Enable Scissor Tests if necessary
-            if (this.graphicsDevice.RenderState.ScissorTestEnable)
-            {
-                GL.Scissor(this.graphicsDevice.ScissorRectangle.X, this.graphicsDevice.ScissorRectangle.Y, this.graphicsDevice.ScissorRectangle.Width, this.graphicsDevice.ScissorRectangle.Height);
-            }
-
-            GL.LoadMatrix(ref _matrix.M11);
-
-            // Initialize OpenGL states (ideally move this to initialize somewhere else)	
-            GL.Disable(EnableCap.DepthTest);
-            GL.TexEnv(TextureEnvTarget.TextureEnv, TextureEnvParameter.TextureEnvMode, (int)All.BlendSrc);
-            GL.Enable(EnableCap.Texture2D);
-            GL.EnableClientState(ArrayCap.VertexArray);
-            GL.EnableClientState(ArrayCap.ColorArray);
-            GL.EnableClientState(ArrayCap.TextureCoordArray);
-
-            // Enable Culling for better performance
-            GL.Enable(EnableCap.CullFace);
-            GL.FrontFace(FrontFaceDirection.Cw);
-            GL.Color4(1.0f, 1.0f, 1.0f, 1.0f);
-
-            _batcher.DrawBatch(_sortMode);
-        }
-
-        public void Draw
-            (
-             Texture2D texture,
-             Vector2 position,
-             Nullable<Rectangle> sourceRectangle,
-             Color color,
-             float rotation,
-             Vector2 origin,
-             Vector2 scale,
-             SpriteEffects effect,
-             float depth
-             )
-        {
-            if (texture == null)
-            {
-                throw new ArgumentException("texture");
-            }
-
-            SpriteBatchItem item = _batcher.CreateBatchItem();
-
-            item.Depth = depth;
-            item.TextureID = (int)texture.ID;
-
-            Rectangle rect;
-            if (sourceRectangle.HasValue)
-                rect = sourceRectangle.Value;
-            else
-                rect = new Rectangle(0, 0, texture.Image.ImageWidth, texture.Image.ImageHeight);
-
-            Vector2 texCoordTL = texture.Image.GetTextureCoord(rect.X, rect.Y);
-            Vector2 texCoordBR = texture.Image.GetTextureCoord(rect.X + rect.Width, rect.Y + rect.Height);
-
-            if ((effect & SpriteEffects.FlipVertically) != 0)
-            {
-                float temp = texCoordBR.Y;
-                texCoordBR.Y = texCoordTL.Y;
-                texCoordTL.Y = temp;
-            }
-            if ((effect & SpriteEffects.FlipHorizontally) != 0)
-            {
-                float temp = texCoordBR.X;
-                texCoordBR.X = texCoordTL.X;
-                texCoordTL.X = temp;
-            }
-
-            item.Set
-                (
-                 position.X,
-                 position.Y,
-                 -origin.X * scale.X,
-                 -origin.Y * scale.Y,
-                 rect.Width * scale.X,
-                 rect.Height * scale.Y,
-                 (float)Math.Sin(rotation),
-                 (float)Math.Cos(rotation),
-                 color,
-                 texCoordTL,
-                 texCoordBR
-                 );
-        }
-
-        public void Draw
-            (
-             Texture2D texture,
-             Vector2 position,
-             Nullable<Rectangle> sourceRectangle,
-             Color color,
-             float rotation,
-             Vector2 origin,
-             float scale,
-             SpriteEffects effect,
-             float depth
-             )
-        {
-            if (texture == null)
-            {
-                throw new ArgumentException("texture");
-            }
-
-            SpriteBatchItem item = _batcher.CreateBatchItem();
-
-            item.Depth = depth;
-            item.TextureID = (int)texture.ID;
-
-            Rectangle rect;
-            if (sourceRectangle.HasValue)
-                rect = sourceRectangle.Value;
-            else
-                rect = new Rectangle(0, 0, texture.Image.ImageWidth, texture.Image.ImageHeight);
-
-            Vector2 texCoordTL = texture.Image.GetTextureCoord(rect.X, rect.Y);
-            Vector2 texCoordBR = texture.Image.GetTextureCoord(rect.X + rect.Width, rect.Y + rect.Height);
-
-            if ((effect & SpriteEffects.FlipVertically) != 0)
-            {
-                float temp = texCoordBR.Y;
-                texCoordBR.Y = texCoordTL.Y;
-                texCoordTL.Y = temp;
-            }
-            if ((effect & SpriteEffects.FlipHorizontally) != 0)
-            {
-                float temp = texCoordBR.X;
-                texCoordBR.X = texCoordTL.X;
-                texCoordTL.X = temp;
-            }
-            item.Set
-                (
-                 position.X,
-                 position.Y,
-                 -origin.X * scale,
-                 -origin.Y * scale,
-                 rect.Width * scale,
-                 rect.Height * scale,
-                 (float)Math.Sin(rotation),
-                 (float)Math.Cos(rotation),
-                 color,
-                 texCoordTL,
-                 texCoordBR
-                 );
-        }
-
-        public void Draw(
-            Texture2D texture,
-            Rectangle destinationRectangle,
-            Nullable<Rectangle> sourceRectangle,
-            Color color,
-            float rotation,
-            Vector2 origin,
-            SpriteEffects effect,
-            float depth
-            )
-        {
-            if (texture == null)
-            {
-                throw new ArgumentException("texture");
-            }
-
-            SpriteBatchItem item = _batcher.CreateBatchItem();
-
-            item.Depth = depth;
-            item.TextureID = (int)texture.ID;
-
-            Rectangle rect;
-            if (sourceRectangle.HasValue)
-                rect = sourceRectangle.Value;
-            else
-                rect = new Rectangle(0, 0, texture.Image.ImageWidth, texture.Image.ImageHeight);
-
-            Vector2 texCoordTL = texture.Image.GetTextureCoord(rect.X, rect.Y);
-            Vector2 texCoordBR = texture.Image.GetTextureCoord(rect.X + rect.Width, rect.Y + rect.Height);
-            if ((effect & SpriteEffects.FlipVertically) != 0)
-            {
-                float temp = texCoordBR.Y;
-                texCoordBR.Y = texCoordTL.Y;
-                texCoordTL.Y = temp;
-            }
-            if ((effect & SpriteEffects.FlipHorizontally) != 0)
-            {
-                float temp = texCoordBR.X;
-                texCoordBR.X = texCoordTL.X;
-                texCoordTL.X = temp;
-            }
-
-            item.Set
-                (
-                 destinationRectangle.X,
-                 destinationRectangle.Y,
-                 -origin.X,
-                 -origin.Y,
-                 destinationRectangle.Width,
-                 destinationRectangle.Height,
-                 (float)Math.Sin(rotation),
-                 (float)Math.Cos(rotation),
-                 color,
-                 texCoordTL,
-                 texCoordBR);
-        }
-
-        public void Draw(Texture2D texture, Vector2 position, Rectangle? sourceRectangle, Color color)
-        {
-            if (texture == null)
-            {
-                throw new ArgumentException("texture");
-            }
-
-            SpriteBatchItem item = _batcher.CreateBatchItem();
-
-            item.Depth = 0.0f;
-            item.TextureID = (int)texture.ID;
-
-            Rectangle rect;
-            if (sourceRectangle.HasValue)
-                rect = sourceRectangle.Value;
-            else
-                rect = new Rectangle(0, 0, texture.Image.ImageWidth, texture.Image.ImageHeight);
-
-            Vector2 texCoordTL = texture.Image.GetTextureCoord(rect.X, rect.Y);
-            Vector2 texCoordBR = texture.Image.GetTextureCoord(rect.X + rect.Width, rect.Y + rect.Height);
-
-            item.Set(position.X, position.Y, rect.Width, rect.Height, color, texCoordTL, texCoordBR);
-        }
-
-        public void Draw(Texture2D texture, Rectangle destinationRectangle, Rectangle? sourceRectangle, Color color)
-        {
-            if (texture == null)
-            {
-                throw new ArgumentException("texture");
-            }
-
-            SpriteBatchItem item = _batcher.CreateBatchItem();
-
-            item.Depth = 0.0f;
-            item.TextureID = (int)texture.ID;
-
-            Rectangle rect;
-            if (sourceRectangle.HasValue)
-                rect = sourceRectangle.Value;
-            else
-                rect = new Rectangle(0, 0, texture.Image.ImageWidth, texture.Image.ImageHeight);
-
-            Vector2 texCoordTL = texture.Image.GetTextureCoord(rect.X, rect.Y);
-            Vector2 texCoordBR = texture.Image.GetTextureCoord(rect.X + rect.Width, rect.Y + rect.Height);
-
-            item.Set
-                (
-                 destinationRectangle.X,
-                 destinationRectangle.Y,
-                 destinationRectangle.Width,
-                 destinationRectangle.Height,
-                 color,
-                 texCoordTL,
-                 texCoordBR);
-        }
-
-        public void Draw
-            (
-             Texture2D texture,
-             Vector2 position,
-             Color color
-             )
-        {
-            if (texture == null)
-            {
-                throw new ArgumentException("texture");
-            }
-
-            SpriteBatchItem item = _batcher.CreateBatchItem();
-
-            item.Depth = 0;
-            item.TextureID = (int)texture.ID;
-
-            Rectangle rect = new Rectangle(0, 0, texture.Image.ImageWidth, texture.Image.ImageHeight);
-
-            Vector2 texCoordTL = texture.Image.GetTextureCoord(rect.X, rect.Y);
-            Vector2 texCoordBR = texture.Image.GetTextureCoord(rect.X + rect.Width, rect.Y + rect.Height);
-
-            item.Set
-                (
-                 position.X,
-                 position.Y,
-                 rect.Width,
-                 rect.Height,
-                 color,
-                 texCoordTL,
-                 texCoordBR
-                 );
-        }
-
-        public void Draw(Texture2D texture, Rectangle rectangle, Color color)
-        {
-            if (texture == null)
-            {
-                throw new ArgumentException("texture");
-            }
-
-            SpriteBatchItem item = _batcher.CreateBatchItem();
-
-            item.Depth = 0;
-            item.TextureID = (int)texture.ID;
-
-            Vector2 texCoordTL = texture.Image.GetTextureCoord(0, 0);
-            Vector2 texCoordBR = texture.Image.GetTextureCoord(texture.Image.ImageWidth, texture.Image.ImageHeight);
-
-            item.Set
-                (
-                 rectangle.X,
-                 rectangle.Y,
-                 rectangle.Width,
-                 rectangle.Height,
-                 color,
-                 texCoordTL,
-                 texCoordBR
-                );
-        }
-
-
-        public void DrawString(SpriteFont spriteFont, string text, Vector2 position, Color color)
-        {
-            if (spriteFont == null)
-            {
-                throw new ArgumentException("spriteFont");
-            }
-
-            Vector2 p = position;
-
-            foreach (char c in text)
-            {
-                if (c == '\n')
-                {
-                    p.Y += spriteFont.LineSpacing;
-                    p.X = position.X;
-                    continue;
-                }
-                if (spriteFont.characterData.ContainsKey(c) == false)
-                    continue;
-                GlyphData g = spriteFont.characterData[c];
-
-                SpriteBatchItem item = _batcher.CreateBatchItem();
-
-                item.Depth = 0.0f;
-                item.TextureID = (int)spriteFont._texture.ID;
-
-                Vector2 texCoordTL = spriteFont._texture.Image.GetTextureCoord(g.Glyph.X, g.Glyph.Y);
-                Vector2 texCoordBR = spriteFont._texture.Image.GetTextureCoord(g.Glyph.X + g.Glyph.Width, g.Glyph.Y + g.Glyph.Height);
-
-                item.Set
-                    (
-                     p.X,
-                     p.Y + g.Cropping.Y,
-                     g.Glyph.Width,
-                     g.Glyph.Height,
-                     color,
-                     texCoordTL,
-                     texCoordBR
-                     );
-
-                p.X += (g.Kerning.Y + g.Kerning.Z + spriteFont.Spacing);
-            }
-        }
-
-        public void DrawString
-            (
-            SpriteFont spriteFont,
-            string text,
-            Vector2 position,
-            Color color,
-            float rotation,
-            Vector2 origin,
-            float scale,
-            SpriteEffects effects,
-            float depth
-            )
-        {
-            if (spriteFont == null)
-            {
-                throw new ArgumentException("spriteFont");
-            }
-
-            Vector2 p = new Vector2(-origin.X, -origin.Y);
-
-            float sin = (float)Math.Sin(rotation);
-            float cos = (float)Math.Cos(rotation);
-
-            foreach (char c in text)
-            {
-                if (c == '\n')
-                {
-                    p.Y += spriteFont.LineSpacing;
-                    p.X = -origin.X;
-                    continue;
-                }
-                if (spriteFont.characterData.ContainsKey(c) == false)
-                    continue;
-                GlyphData g = spriteFont.characterData[c];
-
-                SpriteBatchItem item = _batcher.CreateBatchItem();
-
-                item.Depth = depth;
-                item.TextureID = (int)spriteFont._texture.ID;
-
-                Vector2 texCoordTL = spriteFont._texture.Image.GetTextureCoord(g.Glyph.X, g.Glyph.Y);
-                Vector2 texCoordBR = spriteFont._texture.Image.GetTextureCoord(g.Glyph.X + g.Glyph.Width, g.Glyph.Y + g.Glyph.Height);
-
-                if (effects == SpriteEffects.FlipVertically)
-                {
-                    float temp = texCoordBR.Y;
-                    texCoordBR.Y = texCoordTL.Y;
-                    texCoordTL.Y = temp;
-                }
-                else if (effects == SpriteEffects.FlipHorizontally)
-                {
-                    float temp = texCoordBR.X;
-                    texCoordBR.X = texCoordTL.X;
-                    texCoordTL.X = temp;
-                }
-
-                item.Set
-                    (
-                     position.X,
-                     position.Y,
-                     p.X * scale,
-                     (p.Y + g.Cropping.Y) * scale,
-                     g.Glyph.Width * scale,
-                     g.Glyph.Height * scale,
-                     sin,
-                     cos,
-                     color,
-                     texCoordTL,
-                     texCoordBR
-                     );
-
-                p.X += (g.Kerning.Y + g.Kerning.Z + spriteFont.Spacing);
-            }
-        }
-
-        public void DrawString
-            (
-            SpriteFont spriteFont,
-            string text,
-            Vector2 position,
-            Color color,
-            float rotation,
-            Vector2 origin,
-            Vector2 scale,
-            SpriteEffects effects,
-            float depth
-            )
-        {
-            if (spriteFont == null)
-            {
-                throw new ArgumentException("spriteFont");
-            }
-
-
-
-            Vector2 p = new Vector2(-origin.X, -origin.Y);
-
-            float sin = (float)Math.Sin(rotation);
-            float cos = (float)Math.Cos(rotation);
-
-            foreach (char c in text)
-            {
-                if (c == '\n')
-                {
-                    p.Y += spriteFont.LineSpacing;
-                    p.X = -origin.X;
-                    continue;
-                }
-                if (spriteFont.characterData.ContainsKey(c) == false)
-                    continue;
-                GlyphData g = spriteFont.characterData[c];
-
-                SpriteBatchItem item = _batcher.CreateBatchItem();
-
-                item.Depth = depth;
-                item.TextureID = (int)spriteFont._texture.ID;
-
-                Vector2 texCoordTL = spriteFont._texture.Image.GetTextureCoord(g.Glyph.X, g.Glyph.Y);
-                Vector2 texCoordBR = spriteFont._texture.Image.GetTextureCoord(g.Glyph.X + g.Glyph.Width, g.Glyph.Y + g.Glyph.Height);
-
-                if (effects == SpriteEffects.FlipVertically)
-                {
-                    float temp = texCoordBR.Y;
-                    texCoordBR.Y = texCoordTL.Y;
-                    texCoordTL.Y = temp;
-                }
-                else if (effects == SpriteEffects.FlipHorizontally)
-                {
-                    float temp = texCoordBR.X;
-                    texCoordBR.X = texCoordTL.X;
-                    texCoordTL.X = temp;
-                }
-
-                item.Set
-                    (
-                     position.X,
-                     position.Y,
-                     p.X * scale.X,
-                     (p.Y + g.Cropping.Y) * scale.Y,
-                     g.Glyph.Width * scale.X,
-                     g.Glyph.Height * scale.Y,
-                     sin,
-                     cos,
-                     color,
-                     texCoordTL,
-                     texCoordBR
-                     );
-
-                p.X += (g.Kerning.Y + g.Kerning.Z + spriteFont.Spacing);
-            }
-        }
-
-        public void DrawString(SpriteFont spriteFont, StringBuilder text, Vector2 position, Color color)
-        {
-            DrawString(spriteFont, text.ToString(), position, color);
-        }
-
-        public void DrawString
-            (
-            SpriteFont spriteFont,
-            StringBuilder text,
-            Vector2 position,
-            Color color,
-            float rotation,
-            Vector2 origin,
-            float scale,
-            SpriteEffects effects,
-            float depth
-            )
-        {
-            DrawString(spriteFont, text.ToString(), position, color, rotation, origin, scale, effects, depth);
-        }
-
-        public void DrawString
-            (
-            SpriteFont spriteFont,
-            StringBuilder text,
-            Vector2 position,
-            Color color,
-            float rotation,
-            Vector2 origin,
-            Vector2 scale,
-            SpriteEffects effects,
-            float depth
-            )
-        {
-            DrawString(spriteFont, text.ToString(), position, color, rotation, origin, scale, effects, depth);
-        }
-    }
-}
-=======
-using System;
-using System.Text;
-using System.Collections.Generic;
-
-
-using Microsoft.Xna.Framework;
-using OpenTK.Graphics.OpenGL;
-
-namespace Microsoft.Xna.Framework.Graphics
-{
-	public class SpriteBatch : GraphicsResource
-	{
-        SpriteBatcher _batcher;
-
-        SpriteSortMode _sortMode;
-        BlendState _blendState;
-        SamplerState _samplerState;
-        DepthStencilState _depthStencilState;
-        RasterizerState _rasterizerState;
-        Effect _effect;
-        Matrix _matrix;		
-		
-		public SpriteBatch ( GraphicsDevice graphicsDevice )
-		{
-			if (graphicsDevice == null )
-			{
-				throw new ArgumentException("graphicsDevice");
-			}	
-			
-			this.graphicsDevice = graphicsDevice;
-
-            _batcher = new SpriteBatcher();
-		}
-
-        public void Begin()
-		{
-			Begin( SpriteSortMode.Deferred, BlendState.AlphaBlend, SamplerState.LinearClamp, DepthStencilState.None, RasterizerState.CullCounterClockwise, null, Matrix.Identity );			
-		}
-		
-		public void Begin(SpriteSortMode sortMode, BlendState blendState)
-		{
-			Begin( sortMode, blendState, SamplerState.LinearClamp, DepthStencilState.None, RasterizerState.CullCounterClockwise, null, Matrix.Identity );			
-		}
-		
-		public void Begin(SpriteSortMode sortMode, BlendState blendState, SamplerState samplerState, DepthStencilState depthStencilState, RasterizerState rasterizerState )
-		{	
-			Begin( sortMode, blendState, samplerState, depthStencilState, rasterizerState, null, Matrix.Identity );	
-		}
-		
-		public void Begin(SpriteSortMode sortMode, BlendState blendState, SamplerState samplerState, DepthStencilState depthStencilState, RasterizerState rasterizerState, Effect effect)
-		{
-			Begin( sortMode, blendState, samplerState, depthStencilState, rasterizerState, effect, Matrix.Identity );			
-		}
-		
-		public void Begin(SpriteSortMode sortMode, BlendState blendState, SamplerState samplerState, DepthStencilState depthStencilState, RasterizerState rasterizerState, Effect effect, Matrix transformMatrix)
-		{
-			_sortMode = sortMode;
-
-			_blendState = blendState ?? BlendState.AlphaBlend;
-			_depthStencilState = depthStencilState ?? DepthStencilState.None;
-			_samplerState = samplerState ?? SamplerState.LinearClamp;
-			_rasterizerState = rasterizerState ?? RasterizerState.CullCounterClockwise;
-			
-			if(effect != null)
-				_effect = effect;
-			_matrix = transformMatrix;
-		}
-		
-		public void End()
-		{
-            // Disable Blending by default = BlendState.Opaque
-            GL.Disable(EnableCap.Blend);
-			
-			// set the blend mode
-			if ( _blendState == BlendState.NonPremultiplied )
-			{
-                GL.BlendFunc(BlendingFactorSrc.SrcAlpha, BlendingFactorDest.OneMinusSrcAlpha);
-				GL.Enable(EnableCap.Blend);
-			}
-			
-			if ( _blendState == BlendState.AlphaBlend )
-			{
-                GL.BlendFunc(BlendingFactorSrc.One, BlendingFactorDest.OneMinusSrcAlpha);
-                GL.Enable(EnableCap.Blend);				
-			}
-			
-			if ( _blendState == BlendState.Additive )
-			{
-                GL.BlendFunc(BlendingFactorSrc.SrcAlpha, BlendingFactorDest.One);
-                GL.Enable(EnableCap.Blend);	
-			}	
-			
-			// set camera
-			GL.MatrixMode(MatrixMode.Projection);
-			GL.LoadIdentity();		
-			
-			// Switch on the flags.
-            switch (this.graphicsDevice.PresentationParameters.DisplayOrientation)
-	        {
-				case DisplayOrientation.LandscapeLeft:
-                {
-					GL.Rotate(-90, 0, 0, 1);
-                    GL.Ortho(0, this.graphicsDevice.Viewport.Height, this.graphicsDevice.Viewport.Width, 0, -1, 1);
-					break;
-				}
-				
-				case DisplayOrientation.LandscapeRight:
-                {
-					GL.Rotate(90, 0, 0, 1);
-                    GL.Ortho(0, this.graphicsDevice.Viewport.Height, this.graphicsDevice.Viewport.Width, 0, -1, 1);
-					break;
-				}
-				
-				case DisplayOrientation.PortraitUpsideDown:
-                {
-					GL.Rotate(180, 0, 0, 1); 
-					GL.Ortho(0, this.graphicsDevice.Viewport.Width, this.graphicsDevice.Viewport.Height,  0, -1, 1);
-					break;
-				}
-				
-				default:
-				{
-					GL.Ortho(0, this.graphicsDevice.Viewport.Width, this.graphicsDevice.Viewport.Height, 0, -1, 1);
-					break;
-				}
-			}
-			
-			// Enable Scissor Tests if necessary
-			if ( this.graphicsDevice.RenderState.ScissorTestEnable )
-			{
-				GL.Enable(EnableCap.ScissorTest);				
-			}
-			
-			GL.MatrixMode(MatrixMode.Modelview);
-			
-			GL.Viewport(0, 0, this.graphicsDevice.Viewport.Width, this.graphicsDevice.Viewport.Height);
-			
-			// Enable Scissor Tests if necessary
-			if ( this.graphicsDevice.RenderState.ScissorTestEnable )
-			{
-				GL.Scissor(this.graphicsDevice.ScissorRectangle.X, this.graphicsDevice.ScissorRectangle.Y, this.graphicsDevice.ScissorRectangle.Width, this.graphicsDevice.ScissorRectangle.Height );
-			}
-			
-			GL.LoadMatrix( ref _matrix.M11 );
-						
-			// Initialize OpenGL states (ideally move this to initialize somewhere else)	
-			GL.Disable(EnableCap.DepthTest);
-			GL.TexEnv(TextureEnvTarget.TextureEnv, TextureEnvParameter.TextureEnvMode,(int) All.BlendSrc);
-			GL.Enable(EnableCap.Texture2D);
-			GL.EnableClientState(ArrayCap.VertexArray);
-			GL.EnableClientState(ArrayCap.ColorArray);
-			GL.EnableClientState(ArrayCap.TextureCoordArray);
-			
-			// Enable Culling for better performance
-			GL.Enable(EnableCap.CullFace);
-			GL.FrontFace(FrontFaceDirection.Cw);
-			GL.Color4(1.0f, 1.0f, 1.0f, 1.0f);
-			
-			_batcher.DrawBatch ( _sortMode );
-		}
-		
-		public void Draw 
-			( 
-			 Texture2D texture,
-			 Vector2 position,
-			 Nullable<Rectangle> sourceRectangle,
-			 Color color,
-			 float rotation,
-			 Vector2 origin,
-			 Vector2 scale,
-			 SpriteEffects effect,
-			 float depth 
-			 )
-		{
-			if (texture == null )
-			{
-				throw new ArgumentException("texture");
-			}
-			
-			SpriteBatchItem item = _batcher.CreateBatchItem();
-			
-			item.Depth = depth;
-			item.TextureID = (int) texture.ID;
-			
-			Rectangle rect;
-			if ( sourceRectangle.HasValue)
-				rect = sourceRectangle.Value;
-			else
-				rect = new Rectangle( 0, 0, texture.Image.ImageWidth, texture.Image.ImageHeight );
-						
-			Vector2 texCoordTL = texture.Image.GetTextureCoord ( rect.X, rect.Y );
-			Vector2 texCoordBR = texture.Image.GetTextureCoord ( rect.X+rect.Width, rect.Y+rect.Height );
-			
-			if ( (effect & SpriteEffects.FlipVertically) != 0 )
-			{
-				float temp = texCoordBR.Y;
-				texCoordBR.Y = texCoordTL.Y;
-				texCoordTL.Y = temp;
-			}
-			if ( (effect & SpriteEffects.FlipHorizontally) != 0 )
-			{
-				float temp = texCoordBR.X;
-				texCoordBR.X = texCoordTL.X;
-				texCoordTL.X = temp;
-			}
-			
-			item.Set
-				(
-				 position.X,
-				 position.Y,
-				 -origin.X*scale.X,
-				 -origin.Y*scale.Y,
-				 rect.Width*scale.X,
-				 rect.Height*scale.Y,
-				 (float)Math.Sin(rotation),
-				 (float)Math.Cos(rotation),
-				 color,
-				 texCoordTL,
-				 texCoordBR
-				 );
-		}
-		
-		public void Draw 
-			( 
-			 Texture2D texture,
-			 Vector2 position,
-			 Nullable<Rectangle> sourceRectangle,
-			 Color color,
-			 float rotation,
-			 Vector2 origin,
-			 float scale,
-			 SpriteEffects effect,
-			 float depth 
-			 )
-		{
-			if (texture == null )
-			{
-				throw new ArgumentException("texture");
-			}
-			
-			SpriteBatchItem item = _batcher.CreateBatchItem();
-			
-			item.Depth = depth;
-			item.TextureID = (int) texture.ID;
-			
-			Rectangle rect;
-			if ( sourceRectangle.HasValue)
-				rect = sourceRectangle.Value;
-			else
-				rect = new Rectangle( 0, 0, texture.Image.ImageWidth, texture.Image.ImageHeight );
-			
-			Vector2 texCoordTL = texture.Image.GetTextureCoord ( rect.X, rect.Y );
-			Vector2 texCoordBR = texture.Image.GetTextureCoord ( rect.X+rect.Width, rect.Y+rect.Height );
-			
-			if ( (effect & SpriteEffects.FlipVertically) != 0 )
-			{
-				float temp = texCoordBR.Y;
-				texCoordBR.Y = texCoordTL.Y;
-				texCoordTL.Y = temp;
-			}
-			if ( (effect & SpriteEffects.FlipHorizontally) != 0 )
-			{
-				float temp = texCoordBR.X;
-				texCoordBR.X = texCoordTL.X;
-				texCoordTL.X = temp;
-			}
-			item.Set
-				(
-				 position.X,
-				 position.Y,
-				 -origin.X*scale,
-				 -origin.Y*scale,
-				 rect.Width*scale,
-				 rect.Height*scale,
-				 (float)Math.Sin(rotation),
-				 (float)Math.Cos(rotation),
-				 color,
-				 texCoordTL,
-				 texCoordBR
-				 );
-		}
-		
-		public void Draw (
-         	Texture2D texture,
-         	Rectangle destinationRectangle,
-         	Nullable<Rectangle> sourceRectangle,
-         	Color color,
-         	float rotation,
-         	Vector2 origin,
-         	SpriteEffects effect,
-         	float depth
-			)
-		{
-			if (texture == null )
-			{
-				throw new ArgumentException("texture");
-			}
-			
-			SpriteBatchItem item = _batcher.CreateBatchItem();
-			
-			item.Depth = depth;
-			item.TextureID = (int) texture.ID;
-			
-			Rectangle rect;
-			if ( sourceRectangle.HasValue)
-				rect = sourceRectangle.Value;
-			else
-				rect = new Rectangle( 0, 0, texture.Image.ImageWidth, texture.Image.ImageHeight );
-
-			Vector2 texCoordTL = texture.Image.GetTextureCoord ( rect.X, rect.Y );
-			Vector2 texCoordBR = texture.Image.GetTextureCoord ( rect.X+rect.Width, rect.Y+rect.Height );
-			if ( (effect & SpriteEffects.FlipVertically) != 0 )
-			{
-				float temp = texCoordBR.Y;
-				texCoordBR.Y = texCoordTL.Y;
-				texCoordTL.Y = temp;
-			}
-			if ( (effect & SpriteEffects.FlipHorizontally) != 0 )
-			{
-				float temp = texCoordBR.X;
-				texCoordBR.X = texCoordTL.X;
-				texCoordTL.X = temp;
-			}
-			
-			item.Set 
-				( 
-				 destinationRectangle.X, 
-				 destinationRectangle.Y, 
-				 -origin.X, 
-				 -origin.Y, 
-				 destinationRectangle.Width,
-				 destinationRectangle.Height,
-				 (float)Math.Sin(rotation),
-				 (float)Math.Cos(rotation),
-				 color,
-				 texCoordTL,
-				 texCoordBR );			
-		}
-		
-        public void Draw(Texture2D texture, Vector2 position, Rectangle? sourceRectangle, Color color)
-		{
-			if (texture == null )
-			{
-				throw new ArgumentException("texture");
-			}
-			
-			SpriteBatchItem item = _batcher.CreateBatchItem();
-			
-			item.Depth = 0.0f;
-			item.TextureID = (int) texture.ID;
-			
-			Rectangle rect;
-			if ( sourceRectangle.HasValue)
-				rect = sourceRectangle.Value;
-			else
-				rect = new Rectangle( 0, 0, texture.Image.ImageWidth, texture.Image.ImageHeight );
-			
-			Vector2 texCoordTL = texture.Image.GetTextureCoord ( rect.X, rect.Y );
-			Vector2 texCoordBR = texture.Image.GetTextureCoord ( rect.X+rect.Width, rect.Y+rect.Height );
-			
-			item.Set ( position.X, position.Y, rect.Width, rect.Height, color, texCoordTL, texCoordBR );
-		}
-		
-		public void Draw(Texture2D texture, Rectangle destinationRectangle, Rectangle? sourceRectangle, Color color)
-		{
-			if (texture == null )
-			{
-				throw new ArgumentException("texture");
-			}
-			
-			SpriteBatchItem item = _batcher.CreateBatchItem();
-			
-			item.Depth = 0.0f;
-			item.TextureID = (int) texture.ID;
-			
-			Rectangle rect;
-			if ( sourceRectangle.HasValue)
-				rect = sourceRectangle.Value;
-			else
-				rect = new Rectangle( 0, 0, texture.Image.ImageWidth, texture.Image.ImageHeight );
-			
-			Vector2 texCoordTL = texture.Image.GetTextureCoord ( rect.X, rect.Y );
-			Vector2 texCoordBR = texture.Image.GetTextureCoord ( rect.X+rect.Width, rect.Y+rect.Height );
-			
-			item.Set 
-				( 
-				 destinationRectangle.X, 
-				 destinationRectangle.Y, 
-				 destinationRectangle.Width, 
-				 destinationRectangle.Height, 
-				 color, 
-				 texCoordTL, 
-				 texCoordBR );
-		}
-		
-		public void Draw 
-			( 
-			 Texture2D texture,
-			 Vector2 position,
-			 Color color
-			 )
-		{
-			if (texture == null )
-			{
-				throw new ArgumentException("texture");
-			}
-			
-			SpriteBatchItem item = _batcher.CreateBatchItem();
-			
-			item.Depth = 0;
-			item.TextureID = (int) texture.ID;
-			
-			Rectangle rect = new Rectangle( 0, 0, texture.Image.ImageWidth, texture.Image.ImageHeight );
-			
-			Vector2 texCoordTL = texture.Image.GetTextureCoord ( rect.X, rect.Y );
-			Vector2 texCoordBR = texture.Image.GetTextureCoord ( rect.X+rect.Width, rect.Y+rect.Height );
-			
-			item.Set 
-				(
-				 position.X,
-			     position.Y,
-				 rect.Width,
-				 rect.Height,
-				 color,
-				 texCoordTL,
-				 texCoordBR
-				 );
-		}
-		
-		public void Draw (Texture2D texture, Rectangle rectangle, Color color)
-		{
-			if (texture == null )
-			{
-				throw new ArgumentException("texture");
-			}
-			
-			SpriteBatchItem item = _batcher.CreateBatchItem();
-			
-			item.Depth = 0;
-			item.TextureID = (int) texture.ID;
-			
-			Vector2 texCoordTL = texture.Image.GetTextureCoord ( 0, 0 );
-			Vector2 texCoordBR = texture.Image.GetTextureCoord ( texture.Image.ImageWidth, texture.Image.ImageHeight );
-			
-			item.Set
-				(
-				 rectangle.X,
-				 rectangle.Y,
-				 rectangle.Width,
-				 rectangle.Height,
-				 color,
-				 texCoordTL,
-				 texCoordBR
-			    );
-		}
-		
-		
-		public void DrawString(SpriteFont spriteFont, string text, Vector2 position, Color color)
-		{
-			if (spriteFont == null )
-			{
-				throw new ArgumentException("spriteFont");
-			}
-			
-			Vector2 p = position;
-			
-            foreach (char c in text)
-            {
-                if (c == '\n')
-                {
-                    p.Y += spriteFont.LineSpacing;
-                    p.X = position.X;
-                    continue;
-                }
-                if (spriteFont.characterData.ContainsKey(c) == false) 
-					continue;
-                GlyphData g = spriteFont.characterData[c];
-				
-				SpriteBatchItem item = _batcher.CreateBatchItem();
-				
-				item.Depth = 0.0f;
-				item.TextureID = (int) spriteFont._texture.ID;
-
-				Vector2 texCoordTL = spriteFont._texture.Image.GetTextureCoord ( g.Glyph.X, g.Glyph.Y );
-				Vector2 texCoordBR = spriteFont._texture.Image.GetTextureCoord ( g.Glyph.X+g.Glyph.Width, g.Glyph.Y+g.Glyph.Height );
-
-				item.Set
-					(
-					 p.X,
-					 p.Y+g.Cropping.Y,
-					 g.Glyph.Width,
-					 g.Glyph.Height,
-					 color,
-					 texCoordTL,
-					 texCoordBR
-					 );
-		                
-				p.X += (g.Kerning.Y + g.Kerning.Z + spriteFont.Spacing);
-            }			
-		}
-		
-		public void DrawString
-			(
-			SpriteFont spriteFont, 
-			string text, 
-			Vector2 position,
-			Color color,
-			float rotation,
-			Vector2 origin,
-			float scale,
-			SpriteEffects effects,
-			float depth
-			)
-		{
-			if (spriteFont == null )
-			{
-				throw new ArgumentException("spriteFont");
-			}
-			
-			Vector2 p = new Vector2(-origin.X,-origin.Y);
-			
-			float sin = (float)Math.Sin(rotation);
-			float cos = (float)Math.Cos(rotation);
-			
-            foreach (char c in text)
-            {
-                if (c == '\n')
-                {
-                    p.Y += spriteFont.LineSpacing;
-                    p.X = -origin.X;
-                    continue;
-                }
-                if (spriteFont.characterData.ContainsKey(c) == false) 
-					continue;
-                GlyphData g = spriteFont.characterData[c];
-				
-				SpriteBatchItem item = _batcher.CreateBatchItem();
-				
-				item.Depth = depth;
-				item.TextureID = (int) spriteFont._texture.ID;
-
-				Vector2 texCoordTL = spriteFont._texture.Image.GetTextureCoord ( g.Glyph.X, g.Glyph.Y );
-				Vector2 texCoordBR = spriteFont._texture.Image.GetTextureCoord ( g.Glyph.X+g.Glyph.Width, g.Glyph.Y+g.Glyph.Height );
-				
-				if ( effects == SpriteEffects.FlipVertically )
-				{
-					float temp = texCoordBR.Y;
-					texCoordBR.Y = texCoordTL.Y;
-					texCoordTL.Y = temp;
-				}
-				else if ( effects == SpriteEffects.FlipHorizontally )
-				{
-					float temp = texCoordBR.X;
-					texCoordBR.X = texCoordTL.X;
-					texCoordTL.X = temp;
-				}
-				
-				item.Set
-					(
-					 position.X,
-					 position.Y,
-					 p.X*scale,
-					 (p.Y+g.Cropping.Y)*scale,
-					 g.Glyph.Width*scale,
-					 g.Glyph.Height*scale,
-					 sin,
-					 cos,
-					 color,
-					 texCoordTL,
-					 texCoordBR
-					 );
-
-				p.X += (g.Kerning.Y + g.Kerning.Z + spriteFont.Spacing);
-            }			
-		}
-		
-		public void DrawString
-			(
-			SpriteFont spriteFont, 
-			string text, 
-			Vector2 position,
-			Color color,
-			float rotation,
-			Vector2 origin,
-			Vector2 scale,
-			SpriteEffects effects,
-			float depth
-			)
-		{			
-			if (spriteFont == null )
-			{
-				throw new ArgumentException("spriteFont");
-			}
-
-
-			
-			Vector2 p = new Vector2(-origin.X,-origin.Y);
-			
-			float sin = (float)Math.Sin(rotation);
-			float cos = (float)Math.Cos(rotation);
-			
-            foreach (char c in text)
-            {
-                if (c == '\n')
-                {
-                    p.Y += spriteFont.LineSpacing;
-                    p.X = -origin.X;
-                    continue;
-                }
-                if (spriteFont.characterData.ContainsKey(c) == false) 
-					continue;
-                GlyphData g = spriteFont.characterData[c];
-				
-				SpriteBatchItem item = _batcher.CreateBatchItem();
-				
-				item.Depth = depth;
-				item.TextureID = (int) spriteFont._texture.ID;
-
-				Vector2 texCoordTL = spriteFont._texture.Image.GetTextureCoord ( g.Glyph.X, g.Glyph.Y );
-				Vector2 texCoordBR = spriteFont._texture.Image.GetTextureCoord ( g.Glyph.X+g.Glyph.Width, g.Glyph.Y+g.Glyph.Height );
-				
-				if ( effects == SpriteEffects.FlipVertically )
-				{
-					float temp = texCoordBR.Y;
-					texCoordBR.Y = texCoordTL.Y;
-					texCoordTL.Y = temp;
-				}
-				else if ( effects == SpriteEffects.FlipHorizontally )
-				{
-					float temp = texCoordBR.X;
-					texCoordBR.X = texCoordTL.X;
-					texCoordTL.X = temp;
-				}
-				
-				item.Set
-					(
-					 position.X,
-					 position.Y,
-					 p.X*scale.X,
-					 (p.Y+g.Cropping.Y)*scale.Y,
-					 g.Glyph.Width*scale.X,
-					 g.Glyph.Height*scale.Y,
-					 sin,
-					 cos,
-					 color,
-					 texCoordTL,
-					 texCoordBR
-					 );
-
-				p.X += (g.Kerning.Y + g.Kerning.Z + spriteFont.Spacing);
-            }			
-		}
-		
-		public void DrawString(SpriteFont spriteFont, StringBuilder text, Vector2 position, Color color)
-		{
-			DrawString ( spriteFont, text.ToString(), position, color );
-		}
-		
-		public void DrawString
-			(
-			SpriteFont spriteFont, 
-			StringBuilder text, 
-			Vector2 position,
-			Color color,
-			float rotation,
-			Vector2 origin,
-			float scale,
-			SpriteEffects effects,
-			float depth
-			)
-		{
-			DrawString ( spriteFont, text.ToString(), position, color, rotation, origin, scale, effects, depth );
-		}
-		
-		public void DrawString
-			(
-			SpriteFont spriteFont, 
-			StringBuilder text, 
-			Vector2 position,
-			Color color,
-			float rotation,
-			Vector2 origin,
-			Vector2 scale,
-			SpriteEffects effects,
-			float depth
-			)
-		{
-			DrawString ( spriteFont, text.ToString(), position, color, rotation, origin, scale, effects, depth );
-		}
-	}
-}
->>>>>>> a71c3ded
+using System;
+using System.Text;
+using System.Collections.Generic;
+
+
+using Microsoft.Xna.Framework;
+using OpenTK.Graphics.OpenGL;
+
+namespace Microsoft.Xna.Framework.Graphics
+{
+	public class SpriteBatch : GraphicsResource
+	{
+        SpriteBatcher _batcher;
+
+        SpriteSortMode _sortMode;
+        BlendState _blendState;
+        SamplerState _samplerState;
+        DepthStencilState _depthStencilState;
+        RasterizerState _rasterizerState;
+        Effect _effect;
+        Matrix _matrix;		
+		
+		public SpriteBatch ( GraphicsDevice graphicsDevice )
+		{
+			if (graphicsDevice == null )
+			{
+				throw new ArgumentException("graphicsDevice");
+			}	
+			
+			this.graphicsDevice = graphicsDevice;
+
+            _batcher = new SpriteBatcher();
+		}
+
+        public void Begin()
+		{
+			Begin( SpriteSortMode.Deferred, BlendState.AlphaBlend, SamplerState.LinearClamp, DepthStencilState.None, RasterizerState.CullCounterClockwise, null, Matrix.Identity );			
+		}
+		
+		public void Begin(SpriteSortMode sortMode, BlendState blendState)
+		{
+			Begin( sortMode, blendState, SamplerState.LinearClamp, DepthStencilState.None, RasterizerState.CullCounterClockwise, null, Matrix.Identity );			
+		}
+		
+		public void Begin(SpriteSortMode sortMode, BlendState blendState, SamplerState samplerState, DepthStencilState depthStencilState, RasterizerState rasterizerState )
+		{	
+			Begin( sortMode, blendState, samplerState, depthStencilState, rasterizerState, null, Matrix.Identity );	
+		}
+		
+		public void Begin(SpriteSortMode sortMode, BlendState blendState, SamplerState samplerState, DepthStencilState depthStencilState, RasterizerState rasterizerState, Effect effect)
+		{
+			Begin( sortMode, blendState, samplerState, depthStencilState, rasterizerState, effect, Matrix.Identity );			
+		}
+		
+		public void Begin(SpriteSortMode sortMode, BlendState blendState, SamplerState samplerState, DepthStencilState depthStencilState, RasterizerState rasterizerState, Effect effect, Matrix transformMatrix)
+		{
+			_sortMode = sortMode;
+
+			_blendState = blendState ?? BlendState.AlphaBlend;
+			_depthStencilState = depthStencilState ?? DepthStencilState.None;
+			_samplerState = samplerState ?? SamplerState.LinearClamp;
+			_rasterizerState = rasterizerState ?? RasterizerState.CullCounterClockwise;
+			
+			if(effect != null)
+				_effect = effect;
+			_matrix = transformMatrix;
+		}
+		
+		public void End()
+		{
+            // Disable Blending by default = BlendState.Opaque
+            GL.Disable(EnableCap.Blend);
+			
+			// set the blend mode
+			if ( _blendState == BlendState.NonPremultiplied )
+			{
+                GL.BlendFunc(BlendingFactorSrc.SrcAlpha, BlendingFactorDest.OneMinusSrcAlpha);
+				GL.Enable(EnableCap.Blend);
+			}
+			
+			if ( _blendState == BlendState.AlphaBlend )
+			{
+                GL.BlendFunc(BlendingFactorSrc.One, BlendingFactorDest.OneMinusSrcAlpha);
+                GL.Enable(EnableCap.Blend);				
+			}
+			
+			if ( _blendState == BlendState.Additive )
+			{
+                GL.BlendFunc(BlendingFactorSrc.SrcAlpha, BlendingFactorDest.One);
+                GL.Enable(EnableCap.Blend);	
+			}	
+			
+			// set camera
+			GL.MatrixMode(MatrixMode.Projection);
+			GL.LoadIdentity();		
+			
+			// Switch on the flags.
+            switch (this.graphicsDevice.PresentationParameters.DisplayOrientation)
+	        {
+				case DisplayOrientation.LandscapeLeft:
+                {
+					GL.Rotate(-90, 0, 0, 1);
+                    GL.Ortho(0, this.graphicsDevice.Viewport.Height, this.graphicsDevice.Viewport.Width, 0, -1, 1);
+					break;
+				}
+				
+				case DisplayOrientation.LandscapeRight:
+                {
+					GL.Rotate(90, 0, 0, 1);
+                    GL.Ortho(0, this.graphicsDevice.Viewport.Height, this.graphicsDevice.Viewport.Width, 0, -1, 1);
+					break;
+				}
+				
+				case DisplayOrientation.PortraitUpsideDown:
+                {
+					GL.Rotate(180, 0, 0, 1); 
+					GL.Ortho(0, this.graphicsDevice.Viewport.Width, this.graphicsDevice.Viewport.Height,  0, -1, 1);
+					break;
+				}
+				
+				default:
+				{
+					GL.Ortho(0, this.graphicsDevice.Viewport.Width, this.graphicsDevice.Viewport.Height, 0, -1, 1);
+					break;
+				}
+			}
+			
+			// Enable Scissor Tests if necessary
+			if ( this.graphicsDevice.RenderState.ScissorTestEnable )
+			{
+				GL.Enable(EnableCap.ScissorTest);				
+			}
+			
+			GL.MatrixMode(MatrixMode.Modelview);
+			
+			GL.Viewport(0, 0, this.graphicsDevice.Viewport.Width, this.graphicsDevice.Viewport.Height);
+			
+			// Enable Scissor Tests if necessary
+			if ( this.graphicsDevice.RenderState.ScissorTestEnable )
+			{
+				GL.Scissor(this.graphicsDevice.ScissorRectangle.X, this.graphicsDevice.ScissorRectangle.Y, this.graphicsDevice.ScissorRectangle.Width, this.graphicsDevice.ScissorRectangle.Height );
+			}
+			
+			GL.LoadMatrix( ref _matrix.M11 );
+						
+			// Initialize OpenGL states (ideally move this to initialize somewhere else)	
+			GL.Disable(EnableCap.DepthTest);
+			GL.TexEnv(TextureEnvTarget.TextureEnv, TextureEnvParameter.TextureEnvMode,(int) All.BlendSrc);
+			GL.Enable(EnableCap.Texture2D);
+			GL.EnableClientState(ArrayCap.VertexArray);
+			GL.EnableClientState(ArrayCap.ColorArray);
+			GL.EnableClientState(ArrayCap.TextureCoordArray);
+			
+			// Enable Culling for better performance
+			GL.Enable(EnableCap.CullFace);
+			GL.FrontFace(FrontFaceDirection.Cw);
+			GL.Color4(1.0f, 1.0f, 1.0f, 1.0f);
+			
+			_batcher.DrawBatch ( _sortMode );
+		}
+		
+		public void Draw 
+			( 
+			 Texture2D texture,
+			 Vector2 position,
+			 Nullable<Rectangle> sourceRectangle,
+			 Color color,
+			 float rotation,
+			 Vector2 origin,
+			 Vector2 scale,
+			 SpriteEffects effect,
+			 float depth 
+			 )
+		{
+			if (texture == null )
+			{
+				throw new ArgumentException("texture");
+			}
+			
+			SpriteBatchItem item = _batcher.CreateBatchItem();
+			
+			item.Depth = depth;
+			item.TextureID = (int) texture.ID;
+			
+			Rectangle rect;
+			if ( sourceRectangle.HasValue)
+				rect = sourceRectangle.Value;
+			else
+				rect = new Rectangle( 0, 0, texture.Image.ImageWidth, texture.Image.ImageHeight );
+						
+			Vector2 texCoordTL = texture.Image.GetTextureCoord ( rect.X, rect.Y );
+			Vector2 texCoordBR = texture.Image.GetTextureCoord ( rect.X+rect.Width, rect.Y+rect.Height );
+			
+			if ( (effect & SpriteEffects.FlipVertically) != 0 )
+			{
+				float temp = texCoordBR.Y;
+				texCoordBR.Y = texCoordTL.Y;
+				texCoordTL.Y = temp;
+			}
+			if ( (effect & SpriteEffects.FlipHorizontally) != 0 )
+			{
+				float temp = texCoordBR.X;
+				texCoordBR.X = texCoordTL.X;
+				texCoordTL.X = temp;
+			}
+			
+			item.Set
+				(
+				 position.X,
+				 position.Y,
+				 -origin.X*scale.X,
+				 -origin.Y*scale.Y,
+				 rect.Width*scale.X,
+				 rect.Height*scale.Y,
+				 (float)Math.Sin(rotation),
+				 (float)Math.Cos(rotation),
+				 color,
+				 texCoordTL,
+				 texCoordBR
+				 );
+		}
+		
+		public void Draw 
+			( 
+			 Texture2D texture,
+			 Vector2 position,
+			 Nullable<Rectangle> sourceRectangle,
+			 Color color,
+			 float rotation,
+			 Vector2 origin,
+			 float scale,
+			 SpriteEffects effect,
+			 float depth 
+			 )
+		{
+			if (texture == null )
+			{
+				throw new ArgumentException("texture");
+			}
+			
+			SpriteBatchItem item = _batcher.CreateBatchItem();
+			
+			item.Depth = depth;
+			item.TextureID = (int) texture.ID;
+			
+			Rectangle rect;
+			if ( sourceRectangle.HasValue)
+				rect = sourceRectangle.Value;
+			else
+				rect = new Rectangle( 0, 0, texture.Image.ImageWidth, texture.Image.ImageHeight );
+			
+			Vector2 texCoordTL = texture.Image.GetTextureCoord ( rect.X, rect.Y );
+			Vector2 texCoordBR = texture.Image.GetTextureCoord ( rect.X+rect.Width, rect.Y+rect.Height );
+			
+			if ( (effect & SpriteEffects.FlipVertically) != 0 )
+			{
+				float temp = texCoordBR.Y;
+				texCoordBR.Y = texCoordTL.Y;
+				texCoordTL.Y = temp;
+			}
+			if ( (effect & SpriteEffects.FlipHorizontally) != 0 )
+			{
+				float temp = texCoordBR.X;
+				texCoordBR.X = texCoordTL.X;
+				texCoordTL.X = temp;
+			}
+			item.Set
+				(
+				 position.X,
+				 position.Y,
+				 -origin.X*scale,
+				 -origin.Y*scale,
+				 rect.Width*scale,
+				 rect.Height*scale,
+				 (float)Math.Sin(rotation),
+				 (float)Math.Cos(rotation),
+				 color,
+				 texCoordTL,
+				 texCoordBR
+				 );
+		}
+		
+		public void Draw (
+         	Texture2D texture,
+         	Rectangle destinationRectangle,
+         	Nullable<Rectangle> sourceRectangle,
+         	Color color,
+         	float rotation,
+         	Vector2 origin,
+         	SpriteEffects effect,
+         	float depth
+			)
+		{
+			if (texture == null )
+			{
+				throw new ArgumentException("texture");
+			}
+			
+			SpriteBatchItem item = _batcher.CreateBatchItem();
+			
+			item.Depth = depth;
+			item.TextureID = (int) texture.ID;
+			
+			Rectangle rect;
+			if ( sourceRectangle.HasValue)
+				rect = sourceRectangle.Value;
+			else
+				rect = new Rectangle( 0, 0, texture.Image.ImageWidth, texture.Image.ImageHeight );
+
+			Vector2 texCoordTL = texture.Image.GetTextureCoord ( rect.X, rect.Y );
+			Vector2 texCoordBR = texture.Image.GetTextureCoord ( rect.X+rect.Width, rect.Y+rect.Height );
+			if ( (effect & SpriteEffects.FlipVertically) != 0 )
+			{
+				float temp = texCoordBR.Y;
+				texCoordBR.Y = texCoordTL.Y;
+				texCoordTL.Y = temp;
+			}
+			if ( (effect & SpriteEffects.FlipHorizontally) != 0 )
+			{
+				float temp = texCoordBR.X;
+				texCoordBR.X = texCoordTL.X;
+				texCoordTL.X = temp;
+			}
+			
+			item.Set 
+				( 
+				 destinationRectangle.X, 
+				 destinationRectangle.Y, 
+				 -origin.X, 
+				 -origin.Y, 
+				 destinationRectangle.Width,
+				 destinationRectangle.Height,
+				 (float)Math.Sin(rotation),
+				 (float)Math.Cos(rotation),
+				 color,
+				 texCoordTL,
+				 texCoordBR );			
+		}
+		
+        public void Draw(Texture2D texture, Vector2 position, Rectangle? sourceRectangle, Color color)
+		{
+			if (texture == null )
+			{
+				throw new ArgumentException("texture");
+			}
+			
+			SpriteBatchItem item = _batcher.CreateBatchItem();
+			
+			item.Depth = 0.0f;
+			item.TextureID = (int) texture.ID;
+			
+			Rectangle rect;
+			if ( sourceRectangle.HasValue)
+				rect = sourceRectangle.Value;
+			else
+				rect = new Rectangle( 0, 0, texture.Image.ImageWidth, texture.Image.ImageHeight );
+			
+			Vector2 texCoordTL = texture.Image.GetTextureCoord ( rect.X, rect.Y );
+			Vector2 texCoordBR = texture.Image.GetTextureCoord ( rect.X+rect.Width, rect.Y+rect.Height );
+			
+			item.Set ( position.X, position.Y, rect.Width, rect.Height, color, texCoordTL, texCoordBR );
+		}
+		
+		public void Draw(Texture2D texture, Rectangle destinationRectangle, Rectangle? sourceRectangle, Color color)
+		{
+			if (texture == null )
+			{
+				throw new ArgumentException("texture");
+			}
+			
+			SpriteBatchItem item = _batcher.CreateBatchItem();
+			
+			item.Depth = 0.0f;
+			item.TextureID = (int) texture.ID;
+			
+			Rectangle rect;
+			if ( sourceRectangle.HasValue)
+				rect = sourceRectangle.Value;
+			else
+				rect = new Rectangle( 0, 0, texture.Image.ImageWidth, texture.Image.ImageHeight );
+			
+			Vector2 texCoordTL = texture.Image.GetTextureCoord ( rect.X, rect.Y );
+			Vector2 texCoordBR = texture.Image.GetTextureCoord ( rect.X+rect.Width, rect.Y+rect.Height );
+			
+			item.Set 
+				( 
+				 destinationRectangle.X, 
+				 destinationRectangle.Y, 
+				 destinationRectangle.Width, 
+				 destinationRectangle.Height, 
+				 color, 
+				 texCoordTL, 
+				 texCoordBR );
+		}
+		
+		public void Draw 
+			( 
+			 Texture2D texture,
+			 Vector2 position,
+			 Color color
+			 )
+		{
+			if (texture == null )
+			{
+				throw new ArgumentException("texture");
+			}
+			
+			SpriteBatchItem item = _batcher.CreateBatchItem();
+			
+			item.Depth = 0;
+			item.TextureID = (int) texture.ID;
+			
+			Rectangle rect = new Rectangle( 0, 0, texture.Image.ImageWidth, texture.Image.ImageHeight );
+			
+			Vector2 texCoordTL = texture.Image.GetTextureCoord ( rect.X, rect.Y );
+			Vector2 texCoordBR = texture.Image.GetTextureCoord ( rect.X+rect.Width, rect.Y+rect.Height );
+			
+			item.Set 
+				(
+				 position.X,
+			     position.Y,
+				 rect.Width,
+				 rect.Height,
+				 color,
+				 texCoordTL,
+				 texCoordBR
+				 );
+		}
+		
+		public void Draw (Texture2D texture, Rectangle rectangle, Color color)
+		{
+			if (texture == null )
+			{
+				throw new ArgumentException("texture");
+			}
+			
+			SpriteBatchItem item = _batcher.CreateBatchItem();
+			
+			item.Depth = 0;
+			item.TextureID = (int) texture.ID;
+			
+			Vector2 texCoordTL = texture.Image.GetTextureCoord ( 0, 0 );
+			Vector2 texCoordBR = texture.Image.GetTextureCoord ( texture.Image.ImageWidth, texture.Image.ImageHeight );
+			
+			item.Set
+				(
+				 rectangle.X,
+				 rectangle.Y,
+				 rectangle.Width,
+				 rectangle.Height,
+				 color,
+				 texCoordTL,
+				 texCoordBR
+			    );
+		}
+		
+		
+		public void DrawString(SpriteFont spriteFont, string text, Vector2 position, Color color)
+		{
+			if (spriteFont == null )
+			{
+				throw new ArgumentException("spriteFont");
+			}
+			
+			Vector2 p = position;
+			
+            foreach (char c in text)
+            {
+                if (c == '\n')
+                {
+                    p.Y += spriteFont.LineSpacing;
+                    p.X = position.X;
+                    continue;
+                }
+                if (spriteFont.characterData.ContainsKey(c) == false) 
+					continue;
+                GlyphData g = spriteFont.characterData[c];
+				
+				SpriteBatchItem item = _batcher.CreateBatchItem();
+				
+				item.Depth = 0.0f;
+				item.TextureID = (int) spriteFont._texture.ID;
+
+				Vector2 texCoordTL = spriteFont._texture.Image.GetTextureCoord ( g.Glyph.X, g.Glyph.Y );
+				Vector2 texCoordBR = spriteFont._texture.Image.GetTextureCoord ( g.Glyph.X+g.Glyph.Width, g.Glyph.Y+g.Glyph.Height );
+
+				item.Set
+					(
+					 p.X,
+					 p.Y+g.Cropping.Y,
+					 g.Glyph.Width,
+					 g.Glyph.Height,
+					 color,
+					 texCoordTL,
+					 texCoordBR
+					 );
+		                
+				p.X += (g.Kerning.Y + g.Kerning.Z + spriteFont.Spacing);
+            }			
+		}
+		
+		public void DrawString
+			(
+			SpriteFont spriteFont, 
+			string text, 
+			Vector2 position,
+			Color color,
+			float rotation,
+			Vector2 origin,
+			float scale,
+			SpriteEffects effects,
+			float depth
+			)
+		{
+			if (spriteFont == null )
+			{
+				throw new ArgumentException("spriteFont");
+			}
+			
+			Vector2 p = new Vector2(-origin.X,-origin.Y);
+			
+			float sin = (float)Math.Sin(rotation);
+			float cos = (float)Math.Cos(rotation);
+			
+            foreach (char c in text)
+            {
+                if (c == '\n')
+                {
+                    p.Y += spriteFont.LineSpacing;
+                    p.X = -origin.X;
+                    continue;
+                }
+                if (spriteFont.characterData.ContainsKey(c) == false) 
+					continue;
+                GlyphData g = spriteFont.characterData[c];
+				
+				SpriteBatchItem item = _batcher.CreateBatchItem();
+				
+				item.Depth = depth;
+				item.TextureID = (int) spriteFont._texture.ID;
+
+				Vector2 texCoordTL = spriteFont._texture.Image.GetTextureCoord ( g.Glyph.X, g.Glyph.Y );
+				Vector2 texCoordBR = spriteFont._texture.Image.GetTextureCoord ( g.Glyph.X+g.Glyph.Width, g.Glyph.Y+g.Glyph.Height );
+				
+				if ( effects == SpriteEffects.FlipVertically )
+				{
+					float temp = texCoordBR.Y;
+					texCoordBR.Y = texCoordTL.Y;
+					texCoordTL.Y = temp;
+				}
+				else if ( effects == SpriteEffects.FlipHorizontally )
+				{
+					float temp = texCoordBR.X;
+					texCoordBR.X = texCoordTL.X;
+					texCoordTL.X = temp;
+				}
+				
+				item.Set
+					(
+					 position.X,
+					 position.Y,
+					 p.X*scale,
+					 (p.Y+g.Cropping.Y)*scale,
+					 g.Glyph.Width*scale,
+					 g.Glyph.Height*scale,
+					 sin,
+					 cos,
+					 color,
+					 texCoordTL,
+					 texCoordBR
+					 );
+
+				p.X += (g.Kerning.Y + g.Kerning.Z + spriteFont.Spacing);
+            }			
+		}
+		
+		public void DrawString
+			(
+			SpriteFont spriteFont, 
+			string text, 
+			Vector2 position,
+			Color color,
+			float rotation,
+			Vector2 origin,
+			Vector2 scale,
+			SpriteEffects effects,
+			float depth
+			)
+		{			
+			if (spriteFont == null )
+			{
+				throw new ArgumentException("spriteFont");
+			}
+
+
+			
+			Vector2 p = new Vector2(-origin.X,-origin.Y);
+			
+			float sin = (float)Math.Sin(rotation);
+			float cos = (float)Math.Cos(rotation);
+			
+            foreach (char c in text)
+            {
+                if (c == '\n')
+                {
+                    p.Y += spriteFont.LineSpacing;
+                    p.X = -origin.X;
+                    continue;
+                }
+                if (spriteFont.characterData.ContainsKey(c) == false) 
+					continue;
+                GlyphData g = spriteFont.characterData[c];
+				
+				SpriteBatchItem item = _batcher.CreateBatchItem();
+				
+				item.Depth = depth;
+				item.TextureID = (int) spriteFont._texture.ID;
+
+				Vector2 texCoordTL = spriteFont._texture.Image.GetTextureCoord ( g.Glyph.X, g.Glyph.Y );
+				Vector2 texCoordBR = spriteFont._texture.Image.GetTextureCoord ( g.Glyph.X+g.Glyph.Width, g.Glyph.Y+g.Glyph.Height );
+				
+				if ( effects == SpriteEffects.FlipVertically )
+				{
+					float temp = texCoordBR.Y;
+					texCoordBR.Y = texCoordTL.Y;
+					texCoordTL.Y = temp;
+				}
+				else if ( effects == SpriteEffects.FlipHorizontally )
+				{
+					float temp = texCoordBR.X;
+					texCoordBR.X = texCoordTL.X;
+					texCoordTL.X = temp;
+				}
+				
+				item.Set
+					(
+					 position.X,
+					 position.Y,
+					 p.X*scale.X,
+					 (p.Y+g.Cropping.Y)*scale.Y,
+					 g.Glyph.Width*scale.X,
+					 g.Glyph.Height*scale.Y,
+					 sin,
+					 cos,
+					 color,
+					 texCoordTL,
+					 texCoordBR
+					 );
+
+				p.X += (g.Kerning.Y + g.Kerning.Z + spriteFont.Spacing);
+            }			
+		}
+		
+		public void DrawString(SpriteFont spriteFont, StringBuilder text, Vector2 position, Color color)
+		{
+			DrawString ( spriteFont, text.ToString(), position, color );
+		}
+		
+		public void DrawString
+			(
+			SpriteFont spriteFont, 
+			StringBuilder text, 
+			Vector2 position,
+			Color color,
+			float rotation,
+			Vector2 origin,
+			float scale,
+			SpriteEffects effects,
+			float depth
+			)
+		{
+			DrawString ( spriteFont, text.ToString(), position, color, rotation, origin, scale, effects, depth );
+		}
+		
+		public void DrawString
+			(
+			SpriteFont spriteFont, 
+			StringBuilder text, 
+			Vector2 position,
+			Color color,
+			float rotation,
+			Vector2 origin,
+			Vector2 scale,
+			SpriteEffects effects,
+			float depth
+			)
+		{
+			DrawString ( spriteFont, text.ToString(), position, color, rotation, origin, scale, effects, depth );
+		}
+	}
+}