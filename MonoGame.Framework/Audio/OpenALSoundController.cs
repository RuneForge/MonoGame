using System;
using System.Collections.Generic;
using System.Linq;
using System.IO;
using System.Runtime.InteropServices;
using MonoGame.Utilities;

#if MONOMAC
using MonoMac.OpenAL;
#else
using OpenTK.Audio.OpenAL;
using OpenTK.Audio;
using OpenTK;
#endif

#if ANDROID
using System.Globalization;
using Android.Content.PM;
using Android.Content;
using Android.Media;
#endif

#if IOS
using AudioToolbox;
#endif

namespace Microsoft.Xna.Framework.Audio
{
	internal sealed class OpenALSoundController : IDisposable
    {
        private static OpenALSoundController _instance = null;
        private IntPtr _device;
        private ContextHandle _context;
		//int outputSource;
		//int[] buffers;
        private AlcError _lastOpenALError;
        private int[] allSourcesArray;
        private const int MAX_NUMBER_OF_SOURCES = 32;
#if MONOMAC || IOS
        private const double PREFERRED_MIX_RATE = 44100;
#elif ANDROID
        private const int DEFAULT_FREQUENCY = 48000;
        private const int DEFAULT_UPDATE_SIZE = 512;
        private const int DEFAULT_UPDATE_BUFFER_COUNT = 2;
#elif DESKTOPGL
        #pragma warning disable 414
        private static AudioContext _acontext;
        #pragma warning restore 414
        private static OggStreamer _oggstreamer;
#endif
        private List<int> availableSourcesCollection;
        private List<OALSoundBuffer> inUseSourcesCollection;
        private List<OALSoundBuffer> playingSourcesCollection;
        private List<OALSoundBuffer> purgeMe;
        private bool _bSoundAvailable = false;
        private Exception _SoundInitException; // Here to bubble back up to the developer
        bool _isDisposed;

        /// <summary>
        /// Sets up the hardware resources used by the controller.
        /// </summary>
		private OpenALSoundController()
        {
            if (!OpenSoundController())
            {
                return;
            }
            // We have hardware here and it is ready
            _bSoundAvailable = true;

			allSourcesArray = new int[MAX_NUMBER_OF_SOURCES];
			AL.GenSources(allSourcesArray);

            availableSourcesCollection = new List<int>(allSourcesArray);
			inUseSourcesCollection = new List<OALSoundBuffer>();
			playingSourcesCollection = new List<OALSoundBuffer>();
            purgeMe = new List<OALSoundBuffer>();
		}

        ~OpenALSoundController()
        {
            Dispose(false);
        }

        /// <summary>
        /// Open the sound device, sets up an audio context, and makes the new context
        /// the current context. Note that this method will stop the playback of
        /// music that was running prior to the game start. If any error occurs, then
        /// the state of the controller is reset.
        /// </summary>
        /// <returns>True if the sound controller was setup, and false if not.</returns>
        private bool OpenSoundController()
        {
#if MONOMAC || IOS
			alcMacOSXMixerOutputRate(PREFERRED_MIX_RATE);
#endif

            try
            {
                _device = Alc.OpenDevice(string.Empty);
            }
            catch (Exception ex)
            {
                _SoundInitException = ex;
                return (false);
            }
            if (CheckALError("Could not open AL device"))
            {
                return(false);
            }
            if (_device != IntPtr.Zero)
            {
#if ANDROID
                // Attach activity event handlers so we can pause and resume all playing sounds
                AndroidGameActivity.Paused += Activity_Paused;
                AndroidGameActivity.Resumed += Activity_Resumed;

                // Query the device for the ideal frequency and update buffer size so
                // we can get the low latency sound path.

                /*
                The recommended sequence is:

                Check for feature "android.hardware.audio.low_latency" using code such as this:
                import android.content.pm.PackageManager;
                ...
                PackageManager pm = getContext().getPackageManager();
                boolean claimsFeature = pm.hasSystemFeature(PackageManager.FEATURE_AUDIO_LOW_LATENCY);
                Check for API level 17 or higher, to confirm use of android.media.AudioManager.getProperty().
                Get the native or optimal output sample rate and buffer size for this device's primary output stream, using code such as this:
                import android.media.AudioManager;
                ...
                AudioManager am = (AudioManager) getSystemService(Context.AUDIO_SERVICE);
                String sampleRate = am.getProperty(AudioManager.PROPERTY_OUTPUT_SAMPLE_RATE));
                String framesPerBuffer = am.getProperty(AudioManager.PROPERTY_OUTPUT_FRAMES_PER_BUFFER));
                Note that sampleRate and framesPerBuffer are Strings. First check for null and then convert to int using Integer.parseInt().
                Now use OpenSL ES to create an AudioPlayer with PCM buffer queue data locator.

                See http://stackoverflow.com/questions/14842803/low-latency-audio-playback-on-android
                */

                int frequency = DEFAULT_FREQUENCY;
                int updateSize = DEFAULT_UPDATE_SIZE;
                int updateBuffers = DEFAULT_UPDATE_BUFFER_COUNT;
                if (Android.OS.Build.VERSION.SdkInt >= Android.OS.BuildVersionCodes.JellyBeanMr1)
                {
                    Android.Util.Log.Debug("OAL", Game.Activity.PackageManager.HasSystemFeature(PackageManager.FeatureAudioLowLatency) ? "Supports low latency audio playback." : "Does not support low latency audio playback.");

                    var audioManager = Game.Activity.GetSystemService(Context.AudioService) as AudioManager;
                    if (audioManager != null)
                    {
                        var result = audioManager.GetProperty(AudioManager.PropertyOutputSampleRate);
                        if (!string.IsNullOrEmpty(result))
                            frequency = int.Parse(result, CultureInfo.InvariantCulture);
                        result = audioManager.GetProperty(AudioManager.PropertyOutputFramesPerBuffer);
                        if (!string.IsNullOrEmpty(result))
                            updateSize = int.Parse(result, CultureInfo.InvariantCulture);
                    }

                    // If 4.4 or higher, then we don't need to double buffer on the application side.
                    // See http://stackoverflow.com/a/15006327
                    // Use the explicit value rather than a constant as the 4.2 SDK (the build SDK) does not define a constant for 4.4.
                    if ((int)Android.OS.Build.VERSION.SdkInt >= 19)
                    {
                        updateBuffers = 1;
                    }
                }
                else
                {
                    Android.Util.Log.Debug("OAL", "Android 4.2 or higher required for low latency audio playback.");
                }
                Android.Util.Log.Debug("OAL", "Using sample rate " + frequency + "Hz and " + updateBuffers + " buffers of " + updateSize + " frames.");

                // These are missing and non-standard ALC constants
                const int AlcFrequency = 0x1007;
                const int AlcUpdateSize = 0x1014;
                const int AlcUpdateBuffers = 0x1015;

                int[] attribute = new[]
                {
                    AlcFrequency, frequency,
                    AlcUpdateSize, updateSize,
                    AlcUpdateBuffers, updateBuffers,
                    0
                };
#elif IOS
                AudioSession.Initialize();

                AudioSession.Interrupted += (sender, e) => {
                    AudioSession.SetActive(false);
                    Alc.MakeContextCurrent(ContextHandle.Zero);
                    Alc.SuspendContext(_context);
                };
                AudioSession.Resumed += (sender, e) => {
                    AudioSession.SetActive(true);
                    Alc.MakeContextCurrent(_context);
                    Alc.ProcessContext(_context);
                };

                int[] attribute = new int[0];
#elif !DESKTOPGL
                int[] attribute = new int[0];
#endif

#if DESKTOPGL
                _acontext = new AudioContext();
                _context = Alc.GetCurrentContext();
                _oggstreamer = new OggStreamer();
#else
                _context = Alc.CreateContext(_device, attribute);
#endif

                if (CheckALError("Could not create AL context"))
                {
                    CleanUpOpenAL();
                    return(false);
                }

                if (_context != ContextHandle.Zero)
                {
                    Alc.MakeContextCurrent(_context);
                    if (CheckALError("Could not make AL context current"))
                    {
                        CleanUpOpenAL();
                        return(false);
                    }
                    return (true);
                }
            }
            return (false);
        }

		public static OpenALSoundController GetInstance {
			get {
				if (_instance == null)
					_instance = new OpenALSoundController();
				return _instance;
			}
		}

        public static void DestroyInstance()
        {
            if (_instance != null)
            {
                _instance.Dispose();
                _instance = null;
            }
        }


        /// <summary>
        /// Checks the error state of the OpenAL driver. If a value that is not AlcError.NoError
        /// is returned, then the operation message and the error code is output to the console.
        /// </summary>
        /// <param name="operation">the operation message</param>
        /// <returns>true if an error occurs, and false if not.</returns>
		public bool CheckALError (string operation)
		{
			_lastOpenALError = Alc.GetError (_device);

			if (_lastOpenALError == AlcError.NoError) {
				return(false);
			}

			string errorFmt = "OpenAL Error: {0}";
			Console.WriteLine (String.Format ("{0} - {1}",
							operation,
							//string.Format (errorFmt, Alc.GetString (_device, _lastOpenALError))));
							string.Format (errorFmt, _lastOpenALError)));
            return (true);
		}

        /// <summary>
        /// Destroys the AL context and closes the device, when they exist.
        /// </summary>
		private void CleanUpOpenAL()
		{
			Alc.MakeContextCurrent (ContextHandle.Zero);
			if (_context != ContextHandle.Zero) {
				Alc.DestroyContext (_context);
				_context = ContextHandle.Zero;
			}
			if (_device != IntPtr.Zero) {
				Alc.CloseDevice (_device);
				_device = IntPtr.Zero;
			}
            _bSoundAvailable = false;
		}

        /// <summary>
        /// Dispose of the OpenALSoundCOntroller.
        /// </summary>
        public void Dispose()
        {
            Dispose(true);
            GC.SuppressFinalize(this);
        }

        /// <summary>
        /// Dispose of the OpenALSoundCOntroller.
        /// </summary>
        /// <param name="disposing">If true, the managed resources are to be disposed.</param>
		void Dispose(bool disposing)
		{
            if (!_isDisposed)
            {
                if (disposing)
                {
                    if (_bSoundAvailable)
                    {
                        CleanUpOpenAL();
<<<<<<< HEAD

#if (WINDOWS && OPENGL) || LINUX
                    // Work around for MonoGame Issue https://github.com/mono/MonoGame/issues/3897
                    // **Note** this will cause conflicts when updating MonoGame the next time.
                    if (_oggstreamer != null)
                        _oggstreamer.Dispose();
=======
#if DESKTOPGL
                        if(_oggstreamer != null)
                            _oggstreamer.Dispose();
>>>>>>> 85144d50
#endif
                    }
                }
                _isDisposed = true;
            }
		}

        /// <summary>
        /// Reserves the given sound buffer. If there are no available sources then false is
        /// returned, otherwise true will be returned and the sound buffer can be played. If
        /// the controller was not able to setup the hardware, then false will be returned.
        /// </summary>
        /// <param name="soundBuffer">The sound buffer you want to play</param>
        /// <returns>True if the buffer can be played, and false if not.</returns>
		public bool ReserveSource (OALSoundBuffer soundBuffer)
		{
            if (!CheckInitState())
            {
                return(false);
            }
            int sourceNumber;
			if (availableSourcesCollection.Count == 0) {

				soundBuffer.SourceId = 0;
				return false;
			}
			

			sourceNumber = availableSourcesCollection.First ();
			soundBuffer.SourceId = sourceNumber;
			inUseSourcesCollection.Add (soundBuffer);

			availableSourcesCollection.Remove (sourceNumber);

			//sourceId = sourceNumber;
			return true;
		}

		public void RecycleSource (OALSoundBuffer soundBuffer)
		{
            if (!CheckInitState())
            {
                return;
            }
            inUseSourcesCollection.Remove(soundBuffer);
			availableSourcesCollection.Add (soundBuffer.SourceId);
			soundBuffer.RecycleSoundBuffer();
		}

		public void PlaySound (OALSoundBuffer soundBuffer)
        {
            if (!CheckInitState())
            {
                return;
            }
            lock (playingSourcesCollection)
            {
                playingSourcesCollection.Add (soundBuffer);
            }
			AL.SourcePlay (soundBuffer.SourceId);
		}

		public void StopSound (OALSoundBuffer soundBuffer)
        {
            if (!CheckInitState())
            {
                return;
            }
            AL.SourceStop(soundBuffer.SourceId);

            AL.Source (soundBuffer.SourceId, ALSourcei.Buffer, 0);
            lock (playingSourcesCollection) {
                playingSourcesCollection.Remove (soundBuffer);
            }
            RecycleSource (soundBuffer);
		}

		public void PauseSound (OALSoundBuffer soundBuffer)
		{
            if (!CheckInitState())
            {
                return;
            }
            soundBuffer.Pause();
		}

        public void ResumeSound(OALSoundBuffer soundBuffer)
        {
            if (!CheckInitState())
            {
                return;
            }
            soundBuffer.Resume();
        }

		public bool IsState (OALSoundBuffer soundBuffer, int state)
		{
            if (!CheckInitState())
            {
                return (false);
            }
            int sourceState;

			AL.GetSource (soundBuffer.SourceId, ALGetSourcei.SourceState, out sourceState);

			if (state == sourceState) {
				return true;
			}

			return false;
		}

        /// <summary>
        /// Checks if the AL controller was initialized properly. If there was an
        /// exception thrown during the OpenAL init, then that exception is thrown
        /// inside of NoAudioHardwareException.
        /// </summary>
        /// <returns>True if the controller was initialized, false if not.</returns>
        private bool CheckInitState()
        {
            if (!_bSoundAvailable)
            {
                if (_SoundInitException != null)
                {
                    Exception e = _SoundInitException;
                    _SoundInitException = null;
                    throw new NoAudioHardwareException("No audio hardware available.", e);
                }
                return (false);
            }
            return (true);
        }

        public double SourceCurrentPosition (int sourceId)
		{
            if (!CheckInitState())
            {
                return(0.0);
            }
            int pos;
			AL.GetSource (sourceId, ALGetSourcei.SampleOffset, out pos);
			return pos;
		}

        /// <summary>
        /// Called repeatedly, this method cleans up the state of the management lists. This method
        /// will also lock on the playingSourcesCollection. Sources that are stopped will be recycled
        /// using the RecycleSource method.
        /// </summary>
		public void Update()
        {
            if (!_bSoundAvailable)
            {
                //OK to ignore this here because the game can run without sound.
                 return;
            }

            ALSourceState state;
            lock (playingSourcesCollection)
            {
                for (int i = playingSourcesCollection.Count - 1; i >= 0; --i)
                {
                    var soundBuffer = playingSourcesCollection[i];
                    state = AL.GetSourceState(soundBuffer.SourceId);
                    if (state == ALSourceState.Stopped)
                    {
                        purgeMe.Add(soundBuffer);
                        playingSourcesCollection.RemoveAt(i);
                    }
                }
            }
            lock (purgeMe)
            {
                foreach (var soundBuffer in purgeMe)
                {
                    AL.Source(soundBuffer.SourceId, ALSourcei.Buffer, 0);
                    RecycleSource(soundBuffer);
                }
                purgeMe.Clear();
            }
        }

#if ANDROID
        void Activity_Paused(object sender, EventArgs e)
        {
            // Pause all currently playing sounds. The internal pause count in OALSoundBuffer
            // will take care of sounds that were already paused.
            lock (playingSourcesCollection)
            {
                foreach (var source in playingSourcesCollection)
                    source.Pause();
            }
        }

        void Activity_Resumed(object sender, EventArgs e)
        {
            // Resume all sounds that were playing when the activity was paused. The internal
            // pause count in OALSoundBuffer will take care of sounds that were previously paused.
            lock (playingSourcesCollection)
            {
                foreach (var source in playingSourcesCollection)
                    source.Resume();
            }
        }
#endif

#if MONOMAC || IOS
		public const string OpenALLibrary = "/System/Library/Frameworks/OpenAL.framework/OpenAL";

		[DllImport(OpenALLibrary, EntryPoint = "alcMacOSXMixerOutputRate")]
		static extern void alcMacOSXMixerOutputRate (double rate); // caution
#endif

	}
}
<|MERGE_RESOLUTION|>--- conflicted
+++ resolved
@@ -309,18 +309,9 @@
                     if (_bSoundAvailable)
                     {
                         CleanUpOpenAL();
-<<<<<<< HEAD
-
-#if (WINDOWS && OPENGL) || LINUX
-                    // Work around for MonoGame Issue https://github.com/mono/MonoGame/issues/3897
-                    // **Note** this will cause conflicts when updating MonoGame the next time.
-                    if (_oggstreamer != null)
-                        _oggstreamer.Dispose();
-=======
 #if DESKTOPGL
                         if(_oggstreamer != null)
                             _oggstreamer.Dispose();
->>>>>>> 85144d50
 #endif
                     }
                 }
