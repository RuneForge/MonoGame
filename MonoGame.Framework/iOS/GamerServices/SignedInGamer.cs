--- conflicted
+++ resolved
@@ -1,517 +1,477 @@
-#region License
-/*
-Microsoft Public License (Ms-PL)
-MonoGame - Copyright © 2009 The MonoGame Team
-
-All rights reserved.
-
-This license governs use of the accompanying software. If you use the software, you accept this license. If you do not
-accept the license, do not use the software.
-
-1. Definitions
-The terms "reproduce," "reproduction," "derivative works," and "distribution" have the same meaning here as under 
-U.S. copyright law.
-
-A "contribution" is the original software, or any additions or changes to the software.
-A "contributor" is any person that distributes its contribution under this license.
-"Licensed patents" are a contributor's patent claims that read directly on its contribution.
-
-2. Grant of Rights
-(A) Copyright Grant- Subject to the terms of this license, including the license conditions and limitations in section 3, 
-each contributor grants you a non-exclusive, worldwide, royalty-free copyright license to reproduce its contribution, prepare derivative works of its contribution, and distribute its contribution or any derivative works that you create.
-(B) Patent Grant- Subject to the terms of this license, including the license conditions and limitations in section 3, 
-each contributor grants you a non-exclusive, worldwide, royalty-free license under its licensed patents to make, have made, use, sell, offer for sale, import, and/or otherwise dispose of its contribution in the software or derivative works of the contribution in the software.
-
-3. Conditions and Limitations
-(A) No Trademark License- This license does not grant you rights to use any contributors' name, logo, or trademarks.
-(B) If you bring a patent claim against any contributor over patents that you claim are infringed by the software, 
-your patent license from such contributor to the software ends automatically.
-(C) If you distribute any portion of the software, you must retain all copyright, patent, trademark, and attribution 
-notices that are present in the software.
-(D) If you distribute any portion of the software in source code form, you may do so only under this license by including 
-a complete copy of this license with your distribution. If you distribute any portion of the software in compiled or object 
-code form, you may only do so under a license that complies with this license.
-(E) The software is licensed "as-is." You bear the risk of using it. The contributors give no express warranties, guarantees
-or conditions. You may have additional consumer rights under your local laws which this license cannot change. To the extent
-permitted under your local laws, the contributors exclude the implied warranties of merchantability, fitness for a particular
-purpose and non-infringement.
-*/
-#endregion License
-
-#region Statement
-﻿using System;
-
-using MonoTouch.Foundation;
-using MonoTouch.GameKit;
-using MonoTouch.UIKit;
-
-#endregion Statement
-
-
-namespace Microsoft.Xna.Framework.GamerServices
-{
-    public class SignedInGamer : Gamer
-    {
-		private GKLocalPlayer lp;
-		
-		private AchievementCollection gamerAchievements;
-		private FriendCollection friendCollection;
-		
-		delegate void AuthenticationDelegate();
-		
-		public IAsyncResult BeginAuthentication(AsyncCallback callback, Object asyncState)
-		{
-			// Go off authenticate
-			AuthenticationDelegate ad = DoAuthentication; 
-			
-			return ad.BeginInvoke(callback, ad);
-		}
-		
-		public void EndAuthentication( IAsyncResult result )
-		{
-			AuthenticationDelegate ad = (AuthenticationDelegate)result.AsyncState; 
-			
-			ad.EndInvoke(result);
-		}
-		
-		private void DoAuthentication()
-		{
-			try 				
-			{
-				var osVersion = UIDevice.CurrentDevice.SystemVersion;
-				if(osVersion.Contains("."))
-				if(osVersion.IndexOf(".") != osVersion.LastIndexOf("."))
-				{
-					var parts = osVersion.Split(char.Parse("."));
-					osVersion = parts[0] + "." + parts[1];
-				}
-				
-				if (double.Parse(osVersion, System.Globalization.CultureInfo.InvariantCulture) > 4.1)
-				{
-                    UIApplication.SharedApplication.BeginInvokeOnMainThread(
-                    delegate 
-                    {
-                        lp = GKLocalPlayer.LocalPlayer;
-                        
-    			        if (lp != null)
-    					{
-    						lp.Authenticate( delegate(NSError error) 
-    						                	{  	
-#if DEBUG
-    												if ( error != null )								
-    													Console.WriteLine(error);
-#endif
-    											}
-    						                );
-    					}
-                    } );
-				}
-			}
-			catch (Exception ex) 
-			{
-#if DEBUG				
-				Console.WriteLine(ex.Message);
-#endif
-			}
-		}
-		
-		public SignedInGamer()
-		{
-			
-			// Register to receive the GKPlayerAuthenticationDidChangeNotificationName so we are notified when 
-			// Authentication changes
-			NSNotificationCenter.DefaultCenter.AddObserver( new NSString("GKPlayerAuthenticationDidChangeNotificationName"), (notification) => {   
-        													    if (lp !=null && lp.Authenticated)
-																{
-																	this.Gamertag = lp.Alias;
-																	this.DisplayName = lp.PlayerID;	
-														        	// Insert code here to handle a successful authentication.
-																	Gamer.SignedInGamers.Add(this);
-																	// Fire the SignedIn event
-																	OnSignedIn(new SignedInEventArgs(this) );
-																}
-														    	else
-																{
-														        	// Insert code here to clean up any outstanding Game Center-related classes.
-																	Gamer.SignedInGamers.Remove(this);
-																	// Fire the SignedOut event
-																	OnSignedOut(new SignedOutEventArgs(this) );
-																}
-	    													});	
-			
-			var result = BeginAuthentication(null, null);	
-			EndAuthentication( result );
-		}
-		
-		private void AuthenticationCompletedCallback( IAsyncResult result )
-		{
-			EndAuthentication(result);	
-		}
-		
-		#region Methods
-		public FriendCollection GetFriends()
-		{
-			if(IsSignedInToLive)
-			{
-				if ( friendCollection == null )
-				{
-					friendCollection = new FriendCollection();
-				}
-				
-				lp.LoadFriends( delegate (string[] FriendsList, NSError error )
-				               	{
-									foreach(string Friend in FriendsList)
-									{
-										friendCollection.Add( new FriendGamer(){Gamertag = Friend} );
-									}
-				});
-			}
-			
-			return friendCollection;
-		}
-		
-		public bool IsFriend (Gamer gamer)
-		{
-			if ( gamer == null ) 
-				throw new ArgumentNullException();
-			
-			if ( gamer.IsDisposed )
-				throw new ObjectDisposedException(gamer.ToString());	
-			
-			bool found = false;
-			foreach(FriendGamer f in friendCollection)
-			{
-				if ( f.Gamertag == gamer.Gamertag )
-				{
-					found = true;
-				}
-			}
-			return found;
-						
-		}
-		
-		delegate AchievementCollection GetAchievementsDelegate();
-		
-		public IAsyncResult BeginGetAchievements( AsyncCallback callback, Object asyncState)
-		{
-			// Go off and grab achievements
-			GetAchievementsDelegate gad = GetAchievements; 
-			
-			return gad.BeginInvoke(callback, gad);
-		}
-		
-		private void GetAchievementCompletedCallback( IAsyncResult result )
-		{
-			// get the delegate that was used to call that method
-			GetAchievementsDelegate gad = (GetAchievementsDelegate)result.AsyncState; 
-
-			// get the return value from that method call
-			gamerAchievements = gad.EndInvoke(result);
-		}
-		
-		public AchievementCollection EndGetAchievements( IAsyncResult result )
-		{
-			GetAchievementsDelegate gad = (GetAchievementsDelegate)result.AsyncState; 
-			
-			gamerAchievements = gad.EndInvoke(result);
-			
-			return gamerAchievements;
-		}
-		
-		public AchievementCollection GetAchievements()
-		{
-			if ( IsSignedInToLive )
-			{
-				if (gamerAchievements == null)
-				{
-					gamerAchievements = new AchievementCollection();
-				}
-				
-				GKAchievementDescription.LoadAchievementDescriptions( delegate(GKAchievementDescription[] achievements, NSError error)
-				                                                    {
-																		if (achievements != null)
-																		{
-																			foreach(GKAchievementDescription a in achievements)
-																			{
-																				gamerAchievements.Add(new Achievement(){Name = a.Title, Key= a.Identifier, Description = a.AchievedDescription, HowToEarn = a.UnachievedDescription, DisplayBeforeEarned = !a.Hidden});
-																			}
-																		}
-																	});
-				
-				GKAchievement.LoadAchievements( delegate(GKAchievement[] achievements, NSError error)
-				                               	{
-													if (achievements != null)
-													{
-														foreach(GKAchievement a in achievements)
-														{
-															foreach(Achievement ac in gamerAchievements)
-															{
-																if ( ac.Key == a.Identifier )
-																{
-																	ac.IsEarned = a.Completed;
-																	ac.EarnedDateTime = a.LastReportedDate;
-																}
-															}															
-														}
-													}
-												} );
-			}
-			return gamerAchievements;
-		}
-		
-		delegate void AwardAchievementDelegate(string achievementId, double percentageComplete);
-
-        public IAsyncResult BeginAwardAchievement(string achievementId, AsyncCallback callback, Object state)
-        {
-            return BeginAwardAchievement(achievementId, 100.0, callback, state);
-        }
-
-		public IAsyncResult BeginAwardAchievement(
-         string achievementId,
-		 double percentageComplete,
-         AsyncCallback callback,
-         Object state
-		)
-		{	
-			// Go off and award the achievement
-			AwardAchievementDelegate aad = DoAwardAchievement; 
-				
-			return aad.BeginInvoke(achievementId, percentageComplete, callback, aad);
-		}
-		
-		public void EndAwardAchievement(IAsyncResult result)
-		{
-			AwardAchievementDelegate aad = (AwardAchievementDelegate)result.AsyncState; 
-			
-			aad.EndInvoke(result);
-		}
-		
-		private void AwardAchievementCompletedCallback( IAsyncResult result )
-		{
-			EndAwardAchievement(result);	
-		}
-		
-		public void AwardAchievement( string achievementId )
-		{			
-			AwardAchievement(achievementId, 100.0f);
-		}
-		
-		public void DoAwardAchievement( string achievementId, double percentageComplete )
-		{
-<<<<<<< HEAD
-			UIApplication.SharedApplication.InvokeOnMainThread(delegate {
-				GKAchievement a = new GKAchievement(achievementId);
-					a.PercentComplete = percentageComplete;
-					a.ReportAchievement( delegate(NSError error){
-						if (error != null)
-						{
-							// Retain the achievement object and try again later (not shown).
-						}
-			
-					} );
-				});
-=======
-            UIApplication.SharedApplication.InvokeOnMainThread(delegate
-            {
-                GKAchievement a = new GKAchievement(achievementId);
-                a.PercentComplete = percentageComplete;
-                a.ReportAchievement(delegate(NSError error)
-                {
-                    if (error != null)
-                    {
-                        // Retain the achievement object and try again later (not shown).
-                    }
-
-                });
-            });
->>>>>>> 48759f79
-		}
-		
-		public void AwardAchievement( string achievementId, double percentageComplete )
-		{
-			if (IsSignedInToLive)
-			{
-				BeginAwardAchievement( achievementId, percentageComplete, AwardAchievementCompletedCallback, null );
-			}
-		}
-		
-		public void UpdateScore( string aCategory, long aScore )
-		{
-			if (IsSignedInToLive)
-			{
-<<<<<<< HEAD
-				UIApplication.SharedApplication.InvokeOnMainThread(delegate {
-					GKScore score = new GKScore(aCategory);
-					score.Value = aScore;
-					score.ReportScore(delegate (NSError error)
-						{
-							if (error != null)
-							{
-								// Oh oh something went wrong.
-							}
-					});
-				});
-=======
-                UIApplication.SharedApplication.InvokeOnMainThread(delegate
-                {
-                    GKScore score = new GKScore(aCategory);
-                    score.Value = aScore;
-                    score.ReportScore(delegate(NSError error)
-                        {
-                            if (error != null)
-                            {
-                                // Oh oh something went wrong.
-                            }
-                        });
-                });
->>>>>>> 48759f79
-			}
-		}
-		
-		public void ResetAchievements()
-		{
-			if (IsSignedInToLive)
-			{
-<<<<<<< HEAD
-				UIApplication.SharedApplication.InvokeOnMainThread(delegate {
-					GKAchievement.ResetAchivements(delegate (NSError error)
-						{
-							if (error != null)
-							{
-								// Oh oh something went wrong.
-							}
-					});
-				});
-=======
-                UIApplication.SharedApplication.InvokeOnMainThread(delegate
-                {
-                    GKAchievement.ResetAchivements(delegate(NSError error)
-                        {
-                            if (error != null)
-                            {
-                                // Oh oh something went wrong.
-                            }
-                        });
-                });
->>>>>>> 48759f79
-			}
-		}
-
-		#endregion
-			
-		#region Properties
-		public GameDefaults GameDefaults 
-		{ 
-			get
-			{
-				throw new NotSupportedException();
-			}
-		}
-		
-		public bool IsGuest 
-		{ 
-			get
-			{
-				throw new NotSupportedException();
-			}
-		}
-		
-		public bool IsSignedInToLive 
-		{ 
-			get
-			{
-				var SignedIn = ( ( lp != null ) && ( lp.Authenticated ) );
-				return SignedIn;
-			}
-		}
-		
-		public int PartySize 
-		{ 
-			get
-			{
-				throw new NotSupportedException();
-			}
-			set
-			{
-				throw new NotSupportedException();
-			}
-		}
-		
-        public PlayerIndex PlayerIndex
-        {
-            get
-            {
-                return PlayerIndex.One;
-            }
-        }
-		
-		public GamerPresence Presence 
-		{ 
-			get
-			{
-				throw new NotSupportedException();
-			}
-		}
-
-        GamerPrivileges _privileges = new GamerPrivileges();
-        public GamerPrivileges Privileges
-        {
-            get
-            {
-                return _privileges;
-            }
-        }
-
-        LeaderboardWriter _leaderboardWriter = new LeaderboardWriter();
-        public LeaderboardWriter LeaderboardWriter
-        {
-            get
-            {
-                return _leaderboardWriter;
-            }
-        }
-		#endregion
-		
-		
-		protected virtual void OnSignedIn(SignedInEventArgs e)
-		{
-			 if (SignedIn != null) 
-			 {
-			    // Invokes the delegates. 
-			    SignedIn(this, e);
-			 }
-		}
-		
-		protected virtual void OnSignedOut(SignedOutEventArgs e)
-		{
-			 if (SignedOut != null) 
-			 {
-			    // Invokes the delegates. 
-			    SignedOut(this, e);
-			 }
-		}
-
-		
-		#region Events
-		public static event EventHandler<SignedInEventArgs> SignedIn;
-		
-		public static event EventHandler<SignedOutEventArgs> SignedOut;
-		#endregion
-    }
-	
-	public class SignedInEventArgs : EventArgs
-	{
-		public SignedInEventArgs ( SignedInGamer gamer )
-		{
-			
-		}
-	}
-	
-	public class SignedOutEventArgs : EventArgs
-	{
-		public SignedOutEventArgs (SignedInGamer gamer )
-		{
-			
-		}
-	}
-}
+#region License
+/*
+Microsoft Public License (Ms-PL)
+MonoGame - Copyright © 2009 The MonoGame Team
+
+All rights reserved.
+
+This license governs use of the accompanying software. If you use the software, you accept this license. If you do not
+accept the license, do not use the software.
+
+1. Definitions
+The terms "reproduce," "reproduction," "derivative works," and "distribution" have the same meaning here as under 
+U.S. copyright law.
+
+A "contribution" is the original software, or any additions or changes to the software.
+A "contributor" is any person that distributes its contribution under this license.
+"Licensed patents" are a contributor's patent claims that read directly on its contribution.
+
+2. Grant of Rights
+(A) Copyright Grant- Subject to the terms of this license, including the license conditions and limitations in section 3, 
+each contributor grants you a non-exclusive, worldwide, royalty-free copyright license to reproduce its contribution, prepare derivative works of its contribution, and distribute its contribution or any derivative works that you create.
+(B) Patent Grant- Subject to the terms of this license, including the license conditions and limitations in section 3, 
+each contributor grants you a non-exclusive, worldwide, royalty-free license under its licensed patents to make, have made, use, sell, offer for sale, import, and/or otherwise dispose of its contribution in the software or derivative works of the contribution in the software.
+
+3. Conditions and Limitations
+(A) No Trademark License- This license does not grant you rights to use any contributors' name, logo, or trademarks.
+(B) If you bring a patent claim against any contributor over patents that you claim are infringed by the software, 
+your patent license from such contributor to the software ends automatically.
+(C) If you distribute any portion of the software, you must retain all copyright, patent, trademark, and attribution 
+notices that are present in the software.
+(D) If you distribute any portion of the software in source code form, you may do so only under this license by including 
+a complete copy of this license with your distribution. If you distribute any portion of the software in compiled or object 
+code form, you may only do so under a license that complies with this license.
+(E) The software is licensed "as-is." You bear the risk of using it. The contributors give no express warranties, guarantees
+or conditions. You may have additional consumer rights under your local laws which this license cannot change. To the extent
+permitted under your local laws, the contributors exclude the implied warranties of merchantability, fitness for a particular
+purpose and non-infringement.
+*/
+#endregion License
+
+#region Statement
+﻿using System;
+
+using MonoTouch.Foundation;
+using MonoTouch.GameKit;
+using MonoTouch.UIKit;
+
+#endregion Statement
+
+
+namespace Microsoft.Xna.Framework.GamerServices
+{
+    public class SignedInGamer : Gamer
+    {
+		private GKLocalPlayer lp;
+		
+		private AchievementCollection gamerAchievements;
+		private FriendCollection friendCollection;
+		
+		delegate void AuthenticationDelegate();
+		
+		public IAsyncResult BeginAuthentication(AsyncCallback callback, Object asyncState)
+		{
+			// Go off authenticate
+			AuthenticationDelegate ad = DoAuthentication; 
+			
+			return ad.BeginInvoke(callback, ad);
+		}
+		
+		public void EndAuthentication( IAsyncResult result )
+		{
+			AuthenticationDelegate ad = (AuthenticationDelegate)result.AsyncState; 
+			
+			ad.EndInvoke(result);
+		}
+		
+		private void DoAuthentication()
+		{
+			try 				
+			{
+				var osVersion = UIDevice.CurrentDevice.SystemVersion;
+				if(osVersion.Contains("."))
+				if(osVersion.IndexOf(".") != osVersion.LastIndexOf("."))
+				{
+					var parts = osVersion.Split(char.Parse("."));
+					osVersion = parts[0] + "." + parts[1];
+				}
+				
+				if (double.Parse(osVersion, System.Globalization.CultureInfo.InvariantCulture) > 4.1)
+				{
+                    UIApplication.SharedApplication.BeginInvokeOnMainThread(
+                    delegate 
+                    {
+                        lp = GKLocalPlayer.LocalPlayer;
+                        
+    			        if (lp != null)
+    					{
+    						lp.Authenticate( delegate(NSError error) 
+    						                	{  	
+#if DEBUG
+    												if ( error != null )								
+    													Console.WriteLine(error);
+#endif
+    											}
+    						                );
+    					}
+                    } );
+				}
+			}
+			catch (Exception ex) 
+			{
+#if DEBUG				
+				Console.WriteLine(ex.Message);
+#endif
+			}
+		}
+		
+		public SignedInGamer()
+		{
+			
+			// Register to receive the GKPlayerAuthenticationDidChangeNotificationName so we are notified when 
+			// Authentication changes
+			NSNotificationCenter.DefaultCenter.AddObserver( new NSString("GKPlayerAuthenticationDidChangeNotificationName"), (notification) => {   
+        													    if (lp !=null && lp.Authenticated)
+																{
+																	this.Gamertag = lp.Alias;
+																	this.DisplayName = lp.PlayerID;	
+														        	// Insert code here to handle a successful authentication.
+																	Gamer.SignedInGamers.Add(this);
+																	// Fire the SignedIn event
+																	OnSignedIn(new SignedInEventArgs(this) );
+																}
+														    	else
+																{
+														        	// Insert code here to clean up any outstanding Game Center-related classes.
+																	Gamer.SignedInGamers.Remove(this);
+																	// Fire the SignedOut event
+																	OnSignedOut(new SignedOutEventArgs(this) );
+																}
+	    													});	
+			
+			var result = BeginAuthentication(null, null);	
+			EndAuthentication( result );
+		}
+		
+		private void AuthenticationCompletedCallback( IAsyncResult result )
+		{
+			EndAuthentication(result);	
+		}
+		
+		#region Methods
+		public FriendCollection GetFriends()
+		{
+			if(IsSignedInToLive)
+			{
+				if ( friendCollection == null )
+				{
+					friendCollection = new FriendCollection();
+				}
+				
+				lp.LoadFriends( delegate (string[] FriendsList, NSError error )
+				               	{
+									foreach(string Friend in FriendsList)
+									{
+										friendCollection.Add( new FriendGamer(){Gamertag = Friend} );
+									}
+				});
+			}
+			
+			return friendCollection;
+		}
+		
+		public bool IsFriend (Gamer gamer)
+		{
+			if ( gamer == null ) 
+				throw new ArgumentNullException();
+			
+			if ( gamer.IsDisposed )
+				throw new ObjectDisposedException(gamer.ToString());	
+			
+			bool found = false;
+			foreach(FriendGamer f in friendCollection)
+			{
+				if ( f.Gamertag == gamer.Gamertag )
+				{
+					found = true;
+				}
+			}
+			return found;
+						
+		}
+		
+		delegate AchievementCollection GetAchievementsDelegate();
+		
+		public IAsyncResult BeginGetAchievements( AsyncCallback callback, Object asyncState)
+		{
+			// Go off and grab achievements
+			GetAchievementsDelegate gad = GetAchievements; 
+			
+			return gad.BeginInvoke(callback, gad);
+		}
+		
+		private void GetAchievementCompletedCallback( IAsyncResult result )
+		{
+			// get the delegate that was used to call that method
+			GetAchievementsDelegate gad = (GetAchievementsDelegate)result.AsyncState; 
+
+			// get the return value from that method call
+			gamerAchievements = gad.EndInvoke(result);
+		}
+		
+		public AchievementCollection EndGetAchievements( IAsyncResult result )
+		{
+			GetAchievementsDelegate gad = (GetAchievementsDelegate)result.AsyncState; 
+			
+			gamerAchievements = gad.EndInvoke(result);
+			
+			return gamerAchievements;
+		}
+		
+		public AchievementCollection GetAchievements()
+		{
+			if ( IsSignedInToLive )
+			{
+				if (gamerAchievements == null)
+				{
+					gamerAchievements = new AchievementCollection();
+				}
+				
+				GKAchievementDescription.LoadAchievementDescriptions( delegate(GKAchievementDescription[] achievements, NSError error)
+				                                                    {
+																		if (achievements != null)
+																		{
+																			foreach(GKAchievementDescription a in achievements)
+																			{
+																				gamerAchievements.Add(new Achievement(){Name = a.Title, Key= a.Identifier, Description = a.AchievedDescription, HowToEarn = a.UnachievedDescription, DisplayBeforeEarned = !a.Hidden});
+																			}
+																		}
+																	});
+				
+				GKAchievement.LoadAchievements( delegate(GKAchievement[] achievements, NSError error)
+				                               	{
+													if (achievements != null)
+													{
+														foreach(GKAchievement a in achievements)
+														{
+															foreach(Achievement ac in gamerAchievements)
+															{
+																if ( ac.Key == a.Identifier )
+																{
+																	ac.IsEarned = a.Completed;
+																	ac.EarnedDateTime = a.LastReportedDate;
+																}
+															}															
+														}
+													}
+												} );
+			}
+			return gamerAchievements;
+		}
+		
+		delegate void AwardAchievementDelegate(string achievementId, double percentageComplete);
+
+        public IAsyncResult BeginAwardAchievement(string achievementId, AsyncCallback callback, Object state)
+        {
+            return BeginAwardAchievement(achievementId, 100.0, callback, state);
+        }
+
+		public IAsyncResult BeginAwardAchievement(
+         string achievementId,
+		 double percentageComplete,
+         AsyncCallback callback,
+         Object state
+		)
+		{	
+			// Go off and award the achievement
+			AwardAchievementDelegate aad = DoAwardAchievement; 
+				
+			return aad.BeginInvoke(achievementId, percentageComplete, callback, aad);
+		}
+		
+		public void EndAwardAchievement(IAsyncResult result)
+		{
+			AwardAchievementDelegate aad = (AwardAchievementDelegate)result.AsyncState; 
+			
+			aad.EndInvoke(result);
+		}
+		
+		private void AwardAchievementCompletedCallback( IAsyncResult result )
+		{
+			EndAwardAchievement(result);	
+		}
+		
+		public void AwardAchievement( string achievementId )
+		{			
+			AwardAchievement(achievementId, 100.0f);
+		}
+		
+		public void DoAwardAchievement( string achievementId, double percentageComplete )
+		{
+            UIApplication.SharedApplication.InvokeOnMainThread(delegate
+            {
+                GKAchievement a = new GKAchievement(achievementId);
+                a.PercentComplete = percentageComplete;
+                a.ReportAchievement(delegate(NSError error)
+                {
+                    if (error != null)
+                    {
+                        // Retain the achievement object and try again later (not shown).
+                    }
+
+                });
+            });
+		}
+		
+		public void AwardAchievement( string achievementId, double percentageComplete )
+		{
+			if (IsSignedInToLive)
+			{
+				BeginAwardAchievement( achievementId, percentageComplete, AwardAchievementCompletedCallback, null );
+			}
+		}
+		
+		public void UpdateScore( string aCategory, long aScore )
+		{
+			if (IsSignedInToLive)
+			{
+                UIApplication.SharedApplication.InvokeOnMainThread(delegate
+                {
+                    GKScore score = new GKScore(aCategory);
+                    score.Value = aScore;
+                    score.ReportScore(delegate(NSError error)
+                        {
+                            if (error != null)
+                            {
+                                // Oh oh something went wrong.
+                            }
+                        });
+                });
+			}
+		}
+		
+		public void ResetAchievements()
+		{
+			if (IsSignedInToLive)
+			{
+                UIApplication.SharedApplication.InvokeOnMainThread(delegate
+                {
+                    GKAchievement.ResetAchivements(delegate(NSError error)
+                        {
+                            if (error != null)
+                            {
+                                // Oh oh something went wrong.
+                            }
+                        });
+                });
+			}
+		}
+
+		#endregion
+			
+		#region Properties
+		public GameDefaults GameDefaults 
+		{ 
+			get
+			{
+				throw new NotSupportedException();
+			}
+		}
+		
+		public bool IsGuest 
+		{ 
+			get
+			{
+				throw new NotSupportedException();
+			}
+		}
+		
+		public bool IsSignedInToLive 
+		{ 
+			get
+			{
+				var SignedIn = ( ( lp != null ) && ( lp.Authenticated ) );
+				return SignedIn;
+			}
+		}
+		
+		public int PartySize 
+		{ 
+			get
+			{
+				throw new NotSupportedException();
+			}
+			set
+			{
+				throw new NotSupportedException();
+			}
+		}
+		
+        public PlayerIndex PlayerIndex
+        {
+            get
+            {
+                return PlayerIndex.One;
+            }
+        }
+		
+		public GamerPresence Presence 
+		{ 
+			get
+			{
+				throw new NotSupportedException();
+			}
+		}
+
+        GamerPrivileges _privileges = new GamerPrivileges();
+        public GamerPrivileges Privileges
+        {
+            get
+            {
+                return _privileges;
+            }
+        }
+
+        LeaderboardWriter _leaderboardWriter = new LeaderboardWriter();
+        public LeaderboardWriter LeaderboardWriter
+        {
+            get
+            {
+                return _leaderboardWriter;
+            }
+        }
+		#endregion
+		
+		
+		protected virtual void OnSignedIn(SignedInEventArgs e)
+		{
+			 if (SignedIn != null) 
+			 {
+			    // Invokes the delegates. 
+			    SignedIn(this, e);
+			 }
+		}
+		
+		protected virtual void OnSignedOut(SignedOutEventArgs e)
+		{
+			 if (SignedOut != null) 
+			 {
+			    // Invokes the delegates. 
+			    SignedOut(this, e);
+			 }
+		}
+
+		
+		#region Events
+		public static event EventHandler<SignedInEventArgs> SignedIn;
+		
+		public static event EventHandler<SignedOutEventArgs> SignedOut;
+		#endregion
+    }
+	
+	public class SignedInEventArgs : EventArgs
+	{
+		public SignedInEventArgs ( SignedInGamer gamer )
+		{
+			
+		}
+	}
+	
+	public class SignedOutEventArgs : EventArgs
+	{
+		public SignedOutEventArgs (SignedInGamer gamer )
+		{
+			
+		}
+	}
+}